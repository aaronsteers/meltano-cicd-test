<script>
import { mapActions, mapGetters } from 'vuex'
import Vue from 'vue'

import AnalyzeList from '@/components/analyze/AnalyzeList'
import ConnectorLogo from '@/components/generic/ConnectorLogo'
import Dropdown from '@/components/generic/Dropdown'
import ScheduleTableHead from '@/components/pipelines/ScheduleTableHead'
import utils from '@/utils/utils'

export default {
  name: 'PipelineSchedules',
  components: {
    AnalyzeList,
    ConnectorLogo,
    Dropdown,
    ScheduleTableHead
  },
  props: {
    pipelines: { type: Array, required: true, default: () => [] }
  },
  data() {
    return {
      intervalOptions: {
        '@once': 'Once (Manual)',
        '@hourly': 'Hourly',
        '@daily': 'Daily',
        '@weekly': 'Weekly',
        '@monthly': 'Monthly',
        '@yearly': 'Yearly'
      },
      meltanoDataInstance: false
    }
  },
  computed: {
    ...mapGetters('plugins', ['getInstalledPlugin', 'getPluginLabel']),
    getIsDisabled() {
      return pipeline => pipeline.isRunning || pipeline.isSaving
    },
    getMomentFormatlll() {
      return val => utils.momentFormatlll(val)
    },
    getLastRunLabel() {
      return pipeline => {
        const label = pipeline.endedAt
          ? utils.momentFromNow(pipeline.endedAt)
          : 'Log'
        return pipeline.isRunning ? 'Running...' : label
      }
    },
    getMomentFromNow() {
      return val => utils.momentFromNow(val)
    }
  },
  mounted() {
    if (window.location.href.indexOf('meltanodata.com') > -1) {
      this.meltanoDataInstance = true
    }
  },
  methods: {
    ...mapActions('orchestration', [
      'deletePipelineSchedule',
      'updatePipelineSchedule'
    ]),
    goToLog(jobId) {
      this.$router.push({ name: 'runLog', params: { jobId } })
    },
    onChangeInterval(option, pipeline) {
      const interval = option.srcElement.selectedOptions[0].value
      if (interval !== pipeline.interval) {
        const pluginNamespace = this.getInstalledPlugin(
          'extractors',
          pipeline.extractor
        ).namespace
        this.updatePipelineSchedule({ interval, pipeline, pluginNamespace })
          .then(() =>
            Vue.toasted.global.success(
              `Pipeline successfully updated - ${pipeline.name}`
            )
          )
          .catch(this.$error.handle)
      }
    },
    removePipeline(pipeline) {
      this.deletePipelineSchedule(pipeline)
        .then(() =>
          Vue.toasted.global.success(
            `Pipeline successfully removed - ${pipeline.name}`
          )
        )
        .catch(this.$error.handle)
    },
    runELT(pipeline) {
      this.$store.dispatch('orchestration/run', pipeline)
    }
  }
}
</script>

<template>
  <div class="box">
    <table class="table is-fullwidth is-hoverable">
      <ScheduleTableHead has-actions has-start-date />

<<<<<<< HEAD
    <div class="columns is-vcentered">
      <div class="column">
        <h2 class="title is-5">Pipelines</h2>
      </div>

      <div class="column">
        <div class="field is-pulled-right">
          <div class="control">
            <button
              class="button is-interactive-primary"
              data-cy="create-pipeline-button"
              @click="goToCreatePipeline()"
            >
              <span>Create</span>
            </button>
          </div>
        </div>
      </div>
    </div>

    <div v-if="getHasPipelines" class="box">
      <table class="table is-fullwidth is-narrow is-hoverable">
        <ScheduleTableHead has-actions has-start-date />
=======
      <tbody>
        <template v-for="pipeline in pipelines">
          <tr :key="pipeline.name">
            <td>
              <article class="media">
                <figure class="media-left">
                  <p class="image level-item is-48x48 container">
                    <ConnectorLogo :connector="pipeline.extractor" />
                  </p>
                </figure>
                <div class="media-content">
                  <div class="content">
                    <p>
                      <strong>
                        {{ getPluginLabel('extractors', pipeline.extractor) }}
                      </strong>
                      <br />
                      <small>Default</small>
                    </p>
                  </div>
                </div>
              </article>
            </td>
            <td>
              <div class="is-flex is-vcentered">
                <div class="field has-addons">
                  <div class="control is-expanded">
                    <span
                      class="select is-fullwidth"
                      :class="{
                        'is-loading': getIsDisabled(pipeline)
                      }"
                    >
                      <select
                        :disabled="getIsDisabled(pipeline)"
                        :value="pipeline.interval"
                        @input="onChangeInterval($event, pipeline)"
                      >
                        <option
                          v-for="(label, value) in intervalOptions"
                          :key="value"
                          :value="value"
                          >{{ label }}</option
                        >
                      </select>
                    </span>
                  </div>
>>>>>>> da18bb4d

                  <div class="control">
                    <button
                      class="button tooltip is-tooltip-right"
                      :class="{ 'is-loading': pipeline.isRunning }"
                      :disabled="getIsDisabled(pipeline)"
                      data-tooltip="Manually run this pipeline once"
                      @click="runELT(pipeline)"
                    >
                      Run Now
                    </button>
                  </div>
                </div>
              </div>
            </td>
            <td>
              <p>
                <span
                  :class="{
                    'tooltip is-tooltip-left': pipeline.hasEverSucceeded
                  }"
                  :data-tooltip="getMomentFormatlll(pipeline.startDate)"
                >
                  <span>
                    {{
                      pipeline.startDate
                        ? getMomentFromNow(pipeline.startDate)
                        : 'None'
                    }}
                  </span>
                </span>
              </p>
            </td>
            <td>
              <p>
                <button
                  class="button is-outlined is-fullwidth h-space-between"
                  :class="{
                    'tooltip is-tooltip-left': pipeline.hasEverSucceeded
                  }"
                  :data-tooltip="
                    `${
                      pipeline.endedAt
                        ? getMomentFormatlll(pipeline.endedAt)
                        : 'View the last run of this ELT pipeline.'
                    }`
                  "
                  @click="goToLog(pipeline.jobId)"
                >
                  <span>
                    {{ getLastRunLabel(pipeline) }}
                  </span>
                  <span
                    v-if="!pipeline.isRunning"
                    class="icon"
                    :class="
                      `has-text-${pipeline.hasError ? 'danger' : 'success'}`
                    "
                  >
                    <font-awesome-icon
                      :icon="
                        pipeline.hasError
                          ? 'exclamation-triangle'
                          : 'check-circle'
                      "
                    ></font-awesome-icon>
                  </span>
                </button>
              </p>
            </td>
            <td>
              <div class="buttons is-right">
                <Dropdown
                  label="Reports"
                  button-classes="is-interactive-primary"
                  :tooltip="{
                    classes: 'is-tooltip-left',
                    message: 'Analyze related reports of this pipeline'
                  }"
                  menu-classes="dropdown-menu-300"
                  icon-open="chart-line"
                  icon-close="caret-down"
                  is-right-aligned
                >
                  <div class="dropdown-content is-unselectable">
                    <AnalyzeList :pipeline="pipeline"></AnalyzeList>
                  </div>
                </Dropdown>
                <Dropdown
                  :button-classes="
                    `is-danger is-outlined ${
                      pipeline.isDeleting ? 'is-loading' : ''
                    }`
                  "
                  :disabled="getIsDisabled(pipeline)"
                  :tooltip="{
                    classes: 'is-tooltip-left',
                    message: 'Delete this pipeline'
                  }"
                  menu-classes="dropdown-menu-300"
                  icon-open="trash-alt"
                  icon-close="caret-up"
                  is-right-aligned
                >
                  <div class="dropdown-content is-unselectable">
                    <div class="dropdown-item">
                      <div class="content">
                        <p>
                          Please confirm deletion of pipeline:<br /><em>{{
                            pipeline.name
                          }}</em
                          >.
                        </p>
                      </div>
                      <div class="buttons is-right">
                        <button class="button is-text" data-dropdown-auto-close>
                          Cancel
                        </button>
                        <button
                          class="button is-danger"
                          data-dropdown-auto-close
                          @click="removePipeline(pipeline)"
                        >
                          Delete
                        </button>
                      </div>
                    </div>
                  </div>
                </Dropdown>
              </div>
            </td>
          </tr>
        </template>
      </tbody>
    </table>
    <p v-if="meltanoDataInstance" class="has-text-centered is-italic">
      Want to delete your data from your MeltanoData.com instance? Visit
      <a href="https://meltano.com/docs/getting-help.html">our help page</a> for
      more information.
    </p>
  </div>
</template>

<style lang="scss"></style><|MERGE_RESOLUTION|>--- conflicted
+++ resolved
@@ -102,31 +102,6 @@
     <table class="table is-fullwidth is-hoverable">
       <ScheduleTableHead has-actions has-start-date />
 
-<<<<<<< HEAD
-    <div class="columns is-vcentered">
-      <div class="column">
-        <h2 class="title is-5">Pipelines</h2>
-      </div>
-
-      <div class="column">
-        <div class="field is-pulled-right">
-          <div class="control">
-            <button
-              class="button is-interactive-primary"
-              data-cy="create-pipeline-button"
-              @click="goToCreatePipeline()"
-            >
-              <span>Create</span>
-            </button>
-          </div>
-        </div>
-      </div>
-    </div>
-
-    <div v-if="getHasPipelines" class="box">
-      <table class="table is-fullwidth is-narrow is-hoverable">
-        <ScheduleTableHead has-actions has-start-date />
-=======
       <tbody>
         <template v-for="pipeline in pipelines">
           <tr :key="pipeline.name">
@@ -174,7 +149,6 @@
                       </select>
                     </span>
                   </div>
->>>>>>> da18bb4d
 
                   <div class="control">
                     <button

/*
   This module handles the Flask context,
   either set by the Meltano API in production
   or from webpack in development.
*/

module.exports = function() {
  return (
    window.FLASK || {
      appUrl: process.env.MELTANO_APP_URL,
<<<<<<< HEAD
      dbtDocsUrl: process.env.DBT_DOCS_URL,
      oauthServiceUrl: process.env.MELTANO_OAUTH_SERVICE_URL || null,
=======
>>>>>>> f9e5caa5
      isSendAnonymousUsageStats: false,
      projectId: 'none',
      version: 'source'
    }
  )
}<|MERGE_RESOLUTION|>--- conflicted
+++ resolved
@@ -8,11 +8,7 @@
   return (
     window.FLASK || {
       appUrl: process.env.MELTANO_APP_URL,
-<<<<<<< HEAD
-      dbtDocsUrl: process.env.DBT_DOCS_URL,
       oauthServiceUrl: process.env.MELTANO_OAUTH_SERVICE_URL || null,
-=======
->>>>>>> f9e5caa5
       isSendAnonymousUsageStats: false,
       projectId: 'none',
       version: 'source'

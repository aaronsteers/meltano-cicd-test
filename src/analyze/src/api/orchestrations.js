import axios from 'axios';
import utils from '@/utils/utils';

export default {
  index() {
    return axios.get(utils.apiUrl('orchestrations'));
  },

  addExtractors(extractor) {
    return axios.post(utils.apiUrl('orchestrations', 'add-extractor'), extractor);
  },

  addLoaders(loader) {
    return axios.post(utils.apiUrl('orchestrations', 'add-loader'), loader);
  },

  extract(extractor) {
    return axios.post(utils.apiUrl('orchestrations', `extract/${extractor}`));
  },

  getPluginConfiguration(pluginPayload) {
    return axios.post(utils.apiUrl('orchestrations', 'get/configuration'), pluginPayload);
  },

<<<<<<< HEAD
  saveExtractorConfiguration(configPayload) {
=======
  savePluginConfiguration(configPayload) {
>>>>>>> 59651b28
    return axios.post(utils.apiUrl('orchestrations', 'save/configuration'), configPayload);
  },

  selectEntities(extractorEntities) {
    return axios.post(utils.apiUrl('orchestrations', 'select-entities'), extractorEntities);
  },

  installedPlugins() {
    return axios.get(utils.apiUrl('orchestrations', 'installed-plugins'));
  },

  getExtractorInFocusEntities(extractor) {
    return axios.post(utils.apiUrl('orchestrations', `entities/${extractor}`));
  },

  load(extractor, loader) {
    return axios.post(utils.apiUrl('orchestrations', `load/${loader}`), {
      extractor,
    });
  },

  transform(model, connectionName) {
    return axios.post(utils.apiUrl('orchestrations', `transform/${model}`), {
      connection_name: connectionName,
    });
  },

  connectionNames() {
    return axios.get(utils.apiUrl('orchestrations', 'connection_names'));
  },

  run(payload) {
    return axios.post(utils.apiUrl('orchestrations', 'run'), payload);
  },
};<|MERGE_RESOLUTION|>--- conflicted
+++ resolved
@@ -22,11 +22,7 @@
     return axios.post(utils.apiUrl('orchestrations', 'get/configuration'), pluginPayload);
   },
 
-<<<<<<< HEAD
-  saveExtractorConfiguration(configPayload) {
-=======
   savePluginConfiguration(configPayload) {
->>>>>>> 59651b28
     return axios.post(utils.apiUrl('orchestrations', 'save/configuration'), configPayload);
   },
 

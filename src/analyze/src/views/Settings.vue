--- conflicted
+++ resolved
@@ -5,16 +5,12 @@
       <ul class="menu-list">
         <router-link
           tag="li"
-<<<<<<< HEAD
-          :to="{name:'database', params: {projectSlug: currentProjectSlug}}">
-=======
           :to="{name:'database'}">
->>>>>>> a79ef5a6
           <a>Database</a>
         </router-link>
         <router-link
           tag="li"
-          :to="{name:'connectors', params: {projectSlug: currentProjectSlug}}">
+          :to="{name:'connectors'}">
           <a>Connectors</a>
         </router-link>
       </ul>
@@ -36,12 +32,6 @@
   components: {
     RouterViewLayout,
   },
-<<<<<<< HEAD
-  computed: {
-    ...mapState('projects', [
-      'currentProjectSlug',
-    ]),
-  },
   data() {
     return {
       categories: [
@@ -50,13 +40,6 @@
           pages: [{
             title: 'Database',
             href: '/settings/database',
-          }],
-        },
-        {
-          name: 'Access control',
-          pages: [{
-            title: 'Roles',
-            href: '/settings/roles',
           }],
         },
         {
@@ -73,23 +56,6 @@
           ],
         },
       ],
-=======
-  data() {
-    return {
-      categories: [{
-        name: 'Database',
-        pages: [{
-          title: 'Database',
-          href: '/settings/database',
-        }],
-      }, {
-        name: 'Access control',
-        pages: [{
-          title: 'Roles',
-          href: '/settings/roles',
-        }],
-      }],
->>>>>>> a79ef5a6
     };
   },
 };

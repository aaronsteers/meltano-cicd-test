"""Meltano telemetry."""

from __future__ import annotations

import datetime
import locale
import re
from contextlib import contextmanager
from enum import Enum, auto
from typing import Any
from urllib.parse import urlparse

import tzlocal
from cached_property import cached_property
from snowplow_tracker import Emitter, SelfDescribingJson
from snowplow_tracker import Tracker as SnowplowTracker
from structlog.stdlib import get_logger

from meltano.core.project import Project
from meltano.core.project_settings_service import ProjectSettingsService
from meltano.core.tracking.project import ProjectContext
from meltano.core.utils import hash_sha256

from .environment import environment_context

CLI_EVENT_SCHEMA = "iglu:com.meltano/cli_event/jsonschema"
CLI_EVENT_SCHEMA_VERSION = "1-0-0"
BLOCK_EVENT_SCHEMA = "iglu:com.meltano/block_event/jsonschema"
BLOCK_EVENT_SCHEMA_VERSION = "1-0-0"


<<<<<<< HEAD
class BlockEvents:
    """Events describing a block state."""

    INITIALIZED: str = "initialized"
    STARTED: str = "started"
    COMPLETED: str = "completed"
    FAILED: str = "failed"
=======
class BlockEvents(Enum):
    """Events describing a block state."""

    initialized = auto()
    started = auto()
    completed = auto()
    failed = auto()
>>>>>>> dfd96501


URL_REGEX = (
    r"http[s]?://(?:[a-zA-Z]|[0-9]|[$-_@.&+]|[!*\(\),]|(?:%[0-9a-fA-F][0-9a-fA-F]))+"
)

logger = get_logger(__name__)


def check_url(url: str) -> bool:
    """Check if the given URL is valid.

    Args:
        url: The URL to check.

    Returns:
        True if the URL is valid, False otherwise.
    """
    return bool(re.match(URL_REGEX, url))


# TODO: Can we store some of this info to make future invocations faster?
class Tracker:
    """Meltano tracker backed by Snowplow."""

    def __init__(
        self,
        project: Project,
        request_timeout: float | tuple[float, float] | None = None,
    ):
        """Initialize a tracker for the Meltano project.

        Args:
            project: The Meltano project.
            request_timeout: Timeout for the HTTP requests. Can be set either as single float value which applies to both `connect` AND `read` timeout, or as tuple with two float values which specify the `connect` and `read` timeouts separately.
        """
        self.project = project
        self.settings_service = ProjectSettingsService(project)

        # TODO: do we want different endpoints when the release marker is not present?
        endpoints = self.settings_service.get("snowplow.collector_endpoints")

        emitters: list[Emitter] = []
        for endpoint in endpoints:
            if not check_url(endpoint):
                logger.warning("invalid_snowplow_endpoint", endpoint=endpoint)
                continue
            parsed_url = urlparse(endpoint)
            emitters.append(
                Emitter(
                    endpoint=parsed_url.hostname + parsed_url.path,
                    protocol=parsed_url.scheme or "http",
                    port=parsed_url.port,
                    request_timeout=request_timeout,
                )
            )

        if emitters:
            self.snowplow_tracker = SnowplowTracker(emitters=emitters)
            self.snowplow_tracker.subject.set_lang(locale.getdefaultlocale()[0])
            self.snowplow_tracker.subject.set_timezone(self.timezone_name)
        else:
            self.snowplow_tracker = None

        self.send_anonymous_usage_stats = self.settings_service.get(
            "send_anonymous_usage_stats", True
        )

        project_ctx = ProjectContext(project)
        self.project_id = str(project_ctx.project_uuid)
        self.contexts: tuple[SelfDescribingJson] = (
            environment_context,
            project_ctx,
        )

    @cached_property
    def timezone_name(self) -> str:
        """Obtain the local timezone name.

        Examples:
            The timezone name as an IANA timezone database name:

                >>> SnowplowTracker(project).timezone_name
                'Europe/Berlin'

            The timezone name as an IANA timezone abbreviation because the full name was not found:

                >>> SnowplowTracker(project).timezone_name
                'CET'

        Returns:
            The local timezone as an IANA TZ database name if possible, or abbreviation otherwise.
        """
        try:
            return tzlocal.get_localzone_name()
        except Exception:
            return datetime.datetime.now().astimezone().tzname()

    def add_contexts(self, *extra_contexts):
        """Add additional Snowplow contexts to the `Tracker`.

        Args:
            extra_contexts: The additional contexts to add to the `Tracker`.
        """
        self.contexts = (*self.contexts, *extra_contexts)

    @contextmanager
    def with_contexts(self, *extra_contexts) -> Tracker:
        """Context manager within which the `Tracker` has additional Snowplow contexts.

        Args:
            extra_contexts: The additional contexts to add to the `Tracker`.

        Yields:
            A `Tracker` with additional Snowplow contexts.
        """
        prev_contexts = self.contexts
        self.contexts = (*prev_contexts, *extra_contexts)
        try:
            yield self
        finally:
            self.contexts = prev_contexts

    def can_track(self) -> bool:
        """Check if the tracker can be used.

        Returns:
            True if the tracker can be used, False otherwise.
        """
        return self.snowplow_tracker is not None and self.send_anonymous_usage_stats

    def track_struct_event(self, category: str, action: str) -> None:
        """Fire a structured tracking event.

        Note: This is a legacy method that will be removed in a future version, once LegacyTracker is no longer used.

        Args:
            category: The category of the event.
            action: The event actions.
        """
        if not self.can_track():
            return

        if self.project.active_environment is not None:
            action = f"{action} --environment={hash_sha256(self.project.active_environment.name)}"

        try:
            self.snowplow_tracker.track_struct_event(
                category=category,
                action=action,
                label=self.project_id,
            )
        except Exception as err:
            logger.debug("Failed to submit struct event to Snowplow", err=err)

    def track_unstruct_event(self, event_json: SelfDescribingJson) -> None:
        """Fire an unstructured tracking event.

        Args:
            event_json: The SelfDescribingJson event to track. See the Snowplow documentation for more information.
        """
        if not self.can_track():
            return
        try:
            self.snowplow_tracker.track_unstruct_event(event_json, self.contexts)
        except Exception as err:
            logger.debug("Failed to submit unstruct event to Snowplow, error", err=err)

    def track_command_event(self, event_json: dict[str, Any]) -> None:
        """Fire generic command tracking event.

        Args:
            event_json: The event JSON to track. See cli_event schema for more details.
        """
        self.track_unstruct_event(
            SelfDescribingJson(
                f"{CLI_EVENT_SCHEMA}/{CLI_EVENT_SCHEMA_VERSION}", event_json
            )
        )

<<<<<<< HEAD
    def track_block_event(self, block_type: str, event: str) -> None:
=======
    def track_block_event(self, block_type: str, event: BlockEvents) -> None:
>>>>>>> dfd96501
        """Fire generic block tracking event.

        Args:
            block_type: The block type.
            event: The event string (e.g. "initialize", "started", etc)
        """
        self.track_unstruct_event(
            SelfDescribingJson(
                f"{BLOCK_EVENT_SCHEMA}/{BLOCK_EVENT_SCHEMA_VERSION}",
<<<<<<< HEAD
                {"type": block_type, "event": event},
=======
                {"type": block_type, "event": event.name},
>>>>>>> dfd96501
            )
        )<|MERGE_RESOLUTION|>--- conflicted
+++ resolved
@@ -29,15 +29,6 @@
 BLOCK_EVENT_SCHEMA_VERSION = "1-0-0"
 
 
-<<<<<<< HEAD
-class BlockEvents:
-    """Events describing a block state."""
-
-    INITIALIZED: str = "initialized"
-    STARTED: str = "started"
-    COMPLETED: str = "completed"
-    FAILED: str = "failed"
-=======
 class BlockEvents(Enum):
     """Events describing a block state."""
 
@@ -45,7 +36,6 @@
     started = auto()
     completed = auto()
     failed = auto()
->>>>>>> dfd96501
 
 
 URL_REGEX = (
@@ -226,11 +216,7 @@
             )
         )
 
-<<<<<<< HEAD
-    def track_block_event(self, block_type: str, event: str) -> None:
-=======
     def track_block_event(self, block_type: str, event: BlockEvents) -> None:
->>>>>>> dfd96501
         """Fire generic block tracking event.
 
         Args:
@@ -240,10 +226,6 @@
         self.track_unstruct_event(
             SelfDescribingJson(
                 f"{BLOCK_EVENT_SCHEMA}/{BLOCK_EVENT_SCHEMA_VERSION}",
-<<<<<<< HEAD
-                {"type": block_type, "event": event},
-=======
                 {"type": block_type, "event": event.name},
->>>>>>> dfd96501
             )
         )
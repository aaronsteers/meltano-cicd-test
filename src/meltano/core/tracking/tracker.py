--- conflicted
+++ resolved
@@ -27,12 +27,10 @@
 
 CLI_EVENT_SCHEMA = "iglu:com.meltano/cli_event/jsonschema"
 CLI_EVENT_SCHEMA_VERSION = "1-0-0"
-<<<<<<< HEAD
 TELEMETRY_STATE_CHANGE_EVENT_SCHEMA = (
     "iglu:com.meltano/telemetry_state_change_event/jsonschema"
 )
 TELEMETRY_STATE_CHANGE_EVENT_SCHEMA_VERSION = "1-0-0"
-=======
 BLOCK_EVENT_SCHEMA = "iglu:com.meltano/block_event/jsonschema"
 BLOCK_EVENT_SCHEMA_VERSION = "1-0-0"
 
@@ -45,7 +43,6 @@
     COMPLETED: str = "completed"
     FAILED: str = "failed"
 
->>>>>>> 256d803f
 
 URL_REGEX = (
     r"http[s]?://(?:[a-zA-Z]|[0-9]|[$-_@.&+]|[!*\(\),]|(?:%[0-9a-fA-F][0-9a-fA-F]))+"
@@ -291,7 +288,6 @@
             )
         )
 
-<<<<<<< HEAD
     def track_telemetry_state_change_event(
         self,
         setting_name: str,
@@ -315,11 +311,7 @@
         if isinstance(to_value, uuid.UUID):
             to_value = str(to_value)
         event_json = SelfDescribingJson(
-            (
-                TELEMETRY_STATE_CHANGE_EVENT_SCHEMA
-                + "/"
-                + TELEMETRY_STATE_CHANGE_EVENT_SCHEMA_VERSION
-            ),
+            f"{TELEMETRY_STATE_CHANGE_EVENT_SCHEMA}/{TELEMETRY_STATE_CHANGE_EVENT_SCHEMA_VERSION}",
             {
                 "setting_name": setting_name,
                 "changed_from": from_value,
@@ -411,7 +403,7 @@
                 value=from_val,
             )
             return None
-=======
+
     def track_block_event(self, block_type: str, event: str) -> None:
         """Fire generic block tracking event.
 
@@ -424,5 +416,4 @@
                 f"{BLOCK_EVENT_SCHEMA}/{BLOCK_EVENT_SCHEMA_VERSION}",
                 {"type": block_type, "event": event},
             )
-        )
->>>>>>> 256d803f
+        )
"""Plugin Add CLI."""

from typing import List

import click

from meltano.core.plugin import PluginType
from meltano.core.plugin.project_plugin import ProjectPlugin
from meltano.core.plugin_install_service import PluginInstallReason
from meltano.core.project import Project
from meltano.core.project_add_service import ProjectAddService
from meltano.core.project_plugins_service import ProjectPluginsService
from meltano.core.project_settings_service import ProjectSettingsService
from meltano.core.settings_service import FeatureFlags
from meltano.core.tracking import LegacyTracker

from . import cli
from .params import pass_project
from .utils import CliError, add_plugin, add_required_plugins, install_plugins


@cli.command(short_help="Add a plugin to your project.")
@click.argument("plugin_type", type=click.Choice(PluginType.cli_arguments()))
@click.argument("plugin_name", nargs=-1, required=True)
@click.option(
    "--inherit-from",
    help=(
        "Add a plugin inheriting from an existing plugin in the project"
        + " or a discoverable plugin identified, by name."
    ),
)
@click.option(
    "--variant",
    help="Add a specific (non-default) variant of the identified discoverable plugin.",
)
@click.option(
    "--as",
    "as_name",
    help=(
        "Shorthand for '--inherit-from', that can be used to add a discoverable "
        + "plugin to your project with a different name. "
        + "Usage:\b\n\nadd <type> <inherit-from> --as <name>"
    ),
)
@click.option(
    "--custom",
    is_flag=True,
    help="Add a custom plugin. The command will prompt you for the package's base plugin description metadata.",
)
@click.option(
    "--include-related",
    is_flag=True,
    help="Also add transform plugins related to the identified discoverable extractor.",
)
@pass_project()
@click.pass_context
def add(
    ctx,
    project: Project,
    plugin_type: str,
    plugin_name: str,
    inherit_from: str = None,
    variant: str = None,
    as_name: str = None,
    **flags,
):
    """
    Add a plugin to your project.

    \b\nRead more at https://docs.meltano.com/reference/command-line-interface#add
    """
    plugin_type = PluginType.from_cli_argument(plugin_type)
    plugin_names = plugin_name  # nargs=-1

    if as_name:
        # `add <type> <inherit-from> --as <name>``
        # is equivalent to:
        # `add <type> <name> --inherit-from <inherit-from>``
        inherit_from = plugin_names[0]
        plugin_names = [as_name]

    plugins_service = ProjectPluginsService(project)
    settings_service = ProjectSettingsService(project)

    if flags["custom"]:
        if plugin_type in {
            PluginType.TRANSFORMS,
            PluginType.ORCHESTRATORS,
        }:
            raise CliError(f"--custom is not supported for {plugin_type}")

    add_service = ProjectAddService(project, plugins_service=plugins_service)

<<<<<<< HEAD
    plugins = []
    tracker = LegacyTracker(project)
=======
    plugins: List[ProjectPlugin] = []
    tracker = GoogleAnalyticsTracker(project)
>>>>>>> 3bc4cefb
    with settings_service.feature_flag(
        FeatureFlags.LOCKFILES,
        raise_error=False,
    ) as lock:
        for plugin in plugin_names:
            plugins.append(
                add_plugin(
                    project,
                    plugin_type,
                    plugin,
                    inherit_from=inherit_from,
                    variant=variant,
                    custom=flags["custom"],
                    add_service=add_service,
                    lock=lock,
                )
            )
            tracker.track_meltano_add(plugin_type=plugin_type, plugin_name=plugin)

    related_plugin_types = [PluginType.FILES]
    if flags["include_related"]:
        related_plugin_types = list(PluginType)

    required_plugins = add_required_plugins(
        project,
        plugins,
        add_service=add_service,
        plugin_types=related_plugin_types,
    )
    plugins.extend(required_plugins)

    # We will install the plugins in reverse order, since dependencies
    # are listed after their dependents in `related_plugins`, but should
    # be installed first.
    plugins.reverse()

    # Plugin installation can be order dependent (e.g. a dbt transform package
    # requires the dbt transformer to be installed before), so we will disable
    # parallelism for this operation.
    success = install_plugins(
        project,
        plugins,
        reason=PluginInstallReason.ADD,
        parallelism=1,
    )

    if not success:
        raise CliError("Failed to install plugin(s)")

    _print_plugins(plugins)


def _print_plugins(plugins):
    printed_empty_line = False
    for plugin in plugins:
        docs_url = plugin.docs or plugin.repo
        if not docs_url:
            continue

        if not printed_empty_line:
            click.echo()
            printed_empty_line = True

        click.echo(
            f"To learn more about {plugin.type.descriptor} '{plugin.name}', visit {docs_url}"
        )<|MERGE_RESOLUTION|>--- conflicted
+++ resolved
@@ -91,13 +91,9 @@
 
     add_service = ProjectAddService(project, plugins_service=plugins_service)
 
-<<<<<<< HEAD
-    plugins = []
+    plugins: List[ProjectPlugin] = []
     tracker = LegacyTracker(project)
-=======
-    plugins: List[ProjectPlugin] = []
-    tracker = GoogleAnalyticsTracker(project)
->>>>>>> 3bc4cefb
+
     with settings_service.feature_flag(
         FeatureFlags.LOCKFILES,
         raise_error=False,

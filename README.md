[![pipeline status](https://gitlab.com/meltano/meltano/badges/master/pipeline.svg)](https://gitlab.com/meltano/meltano/commits/master)

# Meltano

Meltano is an open source convention-over-configuration product for the whole data lifecycle, all the way from loading data to analyzing it.
It does [data ops](https://en.wikipedia.org/wiki/DataOps), data engineering, analytics, business intelligence, and data science. It leverages open source software and software development best practices including version control, CI, CD, and review apps.

Meltano stands for the [steps of the data science life-cycle](#data-engineering-lifecycle): Model, Extract, Load, Transform, Analyze, Notebook, and Orchestrate.

## Data Science Lifecycle

| Stage     | Meltano selected | OSS considered but not selected | Proprietary alternatives |
| --------- | ------------ | -------------- | --------------------- |
| Model     | [Meltano Model](#meltano-model) | [Open ModelSphere](http://www.modelsphere.com/org/) | [LookML](https://looker.com/platform/data-modeling), [Matillion](http://www.stephenlevin.co/data-modeling-layer-startup-analytics-dbt-vs-matillion-vs-lookml/) |
| Extract   | [Tap](https://www.singer.io/#taps) based on the [Singer specification](https://github.com/singer-io/getting-started/blob/master/docs/SPEC.md) | [Pentaho DI](http://www.pentaho.com/product/data-integration), [Talend](https://www.talend.com/) | [Alooma](https://www.alooma.com/), [Fivetran](https://fivetran.com/) |
| Load      | [Target](https://singer.io/#targets) based on the [Singer specification](https://github.com/singer-io/getting-started/blob/master/docs/SPEC.md) | [Pentaho DI](http://www.pentaho.com/product/data-integration), [Talend](https://www.talend.com/) | [Alooma](https://www.alooma.com/), [Fivetran](https://fivetran.com/) |
| Transform | [dbt](https://www.getdbt.com/), [Python scripts](#python-scripts) | [Stored procedures](#stored-procedures), [Pentaho DI](http://www.pentaho.com/product/data-integration) | [Alooma](https://www.alooma.com/) |  
| Analyze | [Meltano Analysis](https://gitlab.com/meltano/meltano/tree/master/src/melt) | [Metabase](https://www.metabase.com/) | [Looker](https://looker.com/), [Periscope](https://www.periscopedata.com/) |
| Notebook | [JupyterHub](https://github.com/jupyterhub/jupyterhub) | [GNU Octave](https://www.gnu.org/software/octave/) | [Nurtch](https://www.nurtch.com/), [Datadog notebooks](https://www.datadoghq.com/blog/data-driven-notebooks/) |
| Orchestrate | [GitLab CI](https://about.gitlab.com/features/gitlab-ci-cd/) | [Luigi](https://github.com/spotify/luigi), [Airflow](https://airflow.apache.org/), [Nifi](https://nifi.apache.org/) | [Fivetran](https://fivetran.com/) |

## Principles

We believe that information is the foundation of good decisions, and that companies of all sizes deserve insights into their operations. So Meltano provides broad, democratized access to detailed operational metrics, driving better decisions and shortening decision cycle time across the entire enterprise.

In addition, we believe that the information a business uses to make decisions must come from all parts of that business. Meltano joins data from multiple systems used by Sales, Marketing, Product and others, thereby providing a comprehensive view of the relationship between business activities, associated costs, and customer long-term value.

A data analyst or scientist should be able to easily use Meltano to add whatever data they need by writing the ELT, know the jobs that are running, and then analyze the data within Meltano Analyze. It should enable individual data people to own the full stack of their analysis, even [if they’re not engineers](https://multithreaded.stitchfix.com/blog/2016/03/16/engineers-shouldnt-write-etl/).

### Loosely Coupled Tools

All extractors and loaders should be self contained units and [loosely coupled](https://en.wikipedia.org/wiki/Loose_coupling), i.e. an extractor should output data in it's final form. An extractor should not rely on a loader to clean up it's data.

### Product

The product is the glue to adhere the complete data science life cycle together and is built for 2 different team personas.

1. Team 1 wants a CLI, they have engineers in place to write the code, e.g. to make needed extractors.
2. Team 2 wants a GUI, they do not have engineers in place to write a lot of code.

For both teams we provide a complete single source of truth solution. Single source of truth solution means:
* CLI: One CLI, with one command, with one config to extract, load, transform, remove PII, mock data and orchestrate.
* GUI: One single application to extract, load, transform, remove PII, mock data and orchestrate. 

One GUI is also available for both personas for modeling and analysis. All data comes from files which are version controlled.

The orchestration will use the GitLab CI, but running it and configuring it will happen from the CLI or GUI.

## Media

- [Google Docs Meeting Agenda](https://docs.google.com/document/d/1nayKquFLL8DN3h8mnLo3pVZsEKyPcBgQm2mqc5GggPA)
- [Youtube Channel](https://www.youtube.com/meltano/videos)
- [Issue board](https://gitlab.com/meltano/meltano/boards)
- [Functional Group Update (PDF format)](https://drive.google.com/open?id=1oNiCtHkorYKq19kx8CwGr8Z7QCjVQiOj)  
- [Functional Group Update (Keynote format)](https://drive.google.com/open?id=1WmleHjP41nsxszGV50ionZKx-b2X3PvF)
- [Blog post](https://about.gitlab.com/2018/08/01/hey-data-teams-we-are-working-on-a-tool-just-for-you/)
- [Hacker News discussion](https://news.ycombinator.com/item?id=17667399)
- [Call with Hacker News commenter](https://www.youtube.com/watch?v=F8tEDq3K_pE)
- [Article in SD times](https://sdtimes.com/data/gitlab-to-create-tool-for-data-teams/)

## Approach

### Meltano is the market (data science) lifecycle, just like GitLab is the product (DevOps) lifecycle.

For many companies GitLab serves as the single data store for their engineering organization, shepherding their ideas all the way through to delivering them to customers. There are key gaps however in understanding the effectiveness of sales and marketing. By expanding the common data store to include go to market information, additional insights can be drawn across the customer lifecycle. This evolution is as follows:

1. Business intelligence, this is the current state of the project.
2. Data science, add more machine learning (ML) and Artificial Intelligence (AI)
3. Market lifecycle, the complete go-to-market lifecycle with the user/customer jouney.

### Meltano is business intelligence (BI) as code.
Meltano uses GitLab CI/CD to setup and maintain its stack, so software and scripts required are checked into SCM with the attendant benefits: full version control, history, easy collaboration and reviews. Automated management of the BI environment means it is easy to make alterations, re-deploy in the event of an issue or outage, as well as provision new environments for different uses like a staging server.

Meltano also makes use of [review apps](https://docs.gitlab.com/ee/ci/review_apps/), making a fresh clone of the data warehouse for each development branch. This means engineers can test changes to the data pipeline on real data, as well as major schema changes. Once everything is working, the changes can be reviewed, then merged and reflected safely in production.

### Evolution from an internal project, to a community, to open core

1. We are building Meltano to solve a problem that GitLab shares with all other software companies - how to acquire the highest-value customers at the lowest cost of acquisition?  We are solving this problem for ourselves first, incorporating what we learn along the way into a product that delivers practical and quantifiable value to our customers.
2. Next we'll focus on building a community around Meltano with more users and regular contributors to the code base.
3. Right now Meltano is completely open source. After we have a community we'll introduce propietary features to have a sustainable business model to do quality control, marketing, security, dependency upgrades, and performance improvements. We'll always be good [stewards similar to GitLab](https://about.gitlab.com/stewardship/).

## Roadmap

1. [MVC](https://gitlab.com/meltano/meltano/issues/10)
  * [Horizontal slice of ELT sources](https://gitlab.com/meltano/meltano/issues?scope=all&utf8=✓&state=opened&label_name[]=elt): Salesforce, Marketo, NetSuite, Zuora, etc.
  * [Data Pipeline](https://gitlab.com/meltano/meltano/issues?label_name[]=pipeline): container, CI pipeline, review apps
2. Data Model and Visualization
  * [Common Data Model](https://gitlab.com/meltano/meltano/issues?label_name[]=data-model): Conventions for common table and field names (but it allows you to make it organization specific)
  * [Field Mapping](https://gitlab.com/meltano/meltano/issues/121): Mapping of user fields to common data model, if required
  * [Visualization Sample](https://gitlab.com/meltano/meltano/issues/122): Documentation and samples for connecting a visualization engine
  * [JupyterHub deployment](https://gitlab.com/meltano/jupyter-hub): Easily deploy JupyterHub for data exploration
3. [Ease of use & Automation](https://gitlab.com/meltano/meltano/issues?label_name%5B%5D=ease-of-use)
  * Seamless handle some schema changes, like a field rename
  * Match user fields to common data model, without intervention

## Data security and privacy

When using Meltano, like any data science tool, it is important to consider the security and privacy implications.

* Meltano expects the required credentials for each extractor to be stored as a project variable. Project members with the role [`Maintainer` or `Owner`](https://docs.gitlab.com/ee/user/permissions.html#project-members-permissions) will be able to see these in plaintext, as well as any instance wide administrators. If you are using GitLab.com, this includes select GitLab employees responsible for the service.
  * Support for KMS systems is being considered for a future release.
* Because these variables are passed to GitLab CI jobs, it is possible to accidentally or maliciously compromise them. 
  * For example a developer who normally cannot see the variables in project settings, could accidentally print the environment variables when debugging a CI job, causing them to be readable by a wider audience than intended.
  * Similarly it is possible for a malicious developer to utilize the variables to extract data from a source, then send it to an unauthorized destination.
  * These risks can be mitigated by [restricting the production variables](https://docs.gitlab.com/ee/ci/variables/#protected-variables) to only protected branches, so code is reviewed before it is able run with access to the credentials. It is also possible to set job logs to be available to only those with `Developer` roles or above, in CI/CD settings.
* When designing your data warehouse, consider any relevant laws and regulations, like GDPR. For example, historical data being retained as part of a snapshot could present challenges in the event a user requests to be forgotten.

### Competition & Value

This should be a replacement for other ELT & Data Integration tools: [Boomi](https://boomi.com/), [Informatica Cloud](https://www.informatica.com/products/cloud-integration/cloud-data-integration.html), and [Alooma](https://www.alooma.com/).

## At GitLab

Meltano is a separate product made by a separate team. The goal is at some point to spin it out of GitLab as a new company.

For now we use [PostgreSQL](https://www.postgresql.org/) as the warehouse but we're open to support others such as [MariaDB AX](https://mariadb.com/products/solutions/olap-database-ax), [Redshift](https://aws.amazon.com/redshift/), [MemSQL](https://www.memsql.com/), and [Snowflake](https://www.snowflake.net/).

We use dbt for testing too, instead of [Great Expectations](https://github.com/great-expectations/great_expectations), [Hypothesis](https://hypothesis.readthedocs.io/en/latest/), or closed source options such as [Informatica](https://marketplace.informatica.com/solutions/informatica_data_validation), [iCEDQ](https://icedq.com/), and [QuerySurge](http://www.querysurge.com/).

At GitLab we're using Looker instead of Superset, for sure for the rest of 2018.
If we switch we'll want to make sure that most of the functionality can be replicated in Superset, and the switch will be gradual.
For now try to keep as much functionality as possible in DBT instead of Looker.

### Meltano data security and privacy at GitLab

We take user security and privacy seriously at GitLab. We internally use Meltano to learn about how users interact with GitLab.com, build a better product, and efficiently run our organization. We adhere to the following guidelines:

1. GitLab employees have access to the data warehouse and can see pseudonymized data. In some cases due to public projects, it is possible to tie a pseudonymized account to a public account. It is not possible to learn the private projects a user is working on or contents of their communications.
1. We will never release the pseudonymized data set publicly, in the event it is possible to reverse engineer unintended content.
1. Select GitLab employees have administrative access to GitLab.com, and the credentials used for our extractors. As [noted above](#data-security-and-privacy), developers on the Meltano project could maliciously emit credentials into a job log, however the logs are not publicly available.

## Metrics

We are targeting analytics for sales and marketing performance first. We plan to track the following metrics, in order of priority. These results will be able to reviewed over various time periods. Initially we will support single touch attribution, with support for multitouch in a [later sprint](doc/development_plan.md#backlog).

1. SAOs by source
  1. Aggregated (SDR / BDR / AE generated / Other)
  1. Campaign level (AWS Reinvent / etc.)
1. SAOs by source by week and/or month
2. Aquisition cost per SAO
  * Cost per lead = dollar spend / number of attributed leads
3. Estimated IACV and LTV per SAO based on history (can do IACV if LTV is hard to calculate)
  * Estimated IACV = 2 *  IACV at median conversion time
  * LTV = IACV * margin * average retention time
4. Estimated IACV / marketing ratio.
  * CAC = cost per lead * conversion from lead to IACV
  * ROI = LTV / CAC

In the future, we plan to expand support to other areas of an organization like Customer Success, Human Resources, and Finance.

## Data sources

To achieve this, we bring data from all [data sources](data_sources.md) to a [common data model](doc/data_model.md) (that can and likely will be different for every organization) so it can be used easily and consistently across tools and teams. For example something as simple as unique customer ID, product or feature names/codes.

### Personally Identifiable Information

It is important to be cognizant of the personally identifiable information which is extracted into the data warehouse. Warehouses are at their best when they are leveraged across many parts of the organization, and therefore it is hard to predict which users will ultimately have access and how each user will treat the data.

We recommend the following best practices:
1. Avoid extracting any personally identifable information in the first place. For example, consider extracting only company names from your CRM and avoid extracting individual contact details.
1. If it is important to collect data about individual users, for example to learn more about user behavior, pseudonymize the data prior to writing it into the data warehouse.
1. Consider how you are persisting any PII data, and it's impact on compliance requirements like GDPR.

## Tools

We want the tools to be open source so we can ship this as a product.

1. Extract and Load (EL): Python scripts, [Singer taps](https://www.singer.io/).
1. Transformation: [dbt](https://docs.getdbt.com/) to handle transforming the raw data into a normalized data model within PG.
1. Warehouse: Any SQL based data warehouse. We recommend [PostgeSQL](https://www.postgresql.org/) and include it in the Meltano pipeline. Postgres cloud services like [Google Cloud SQL](https://cloud.google.com/sql/) are also supported, for increased scalability and durability.
1. Orchestration/Monitoring: [GitLab CI](https://about.gitlab.com/features/gitlab-ci-cd/) for scheduling, running, and monitoring the ELT jobs. In the future, [DAG](https://gitlab.com/gitlab-org/gitlab-ce/issues/41947) support will be added. Non-GitLab alternatives are [Airflow](https://airflow.incubator.apache.org) or [Luigi](https://github.com/spotify/luigi). GitLab CI can handle 1000's of distributed runners to run for example Python scripts.
1. Visualization/Dashboard: Meltano is compatible with nearly all visualization engines, due to the SQL based data store. For example commercial products like [Looker](https://looker.com/) or [Tableau](https://www.tableau.com/), as well as open-source products like [Superset](https://github.com/airbnb/superset) or [Metabase](https://metabase.com) can be used.

## How to Install and Run Meltano  

### With Docker  

You can run local copy of Meltano using [docker-compose][].

```bash
# build the project
make

# initialize the db schema
make init_db

# bring up docker-compose
docker-compose up
```

### Without Docker
```bash
python -m virtualenv ~/path/to/melt_venv 
source ~/path/to/melt_venv/bin/activate
pip install -r requirements.txt
pip install -e '.[api]' 
python -m meltano.api
```

This will start:

- The front-end UI at [http://localhost:8080]()
- The api server [http://localhost:5000]() and an accompanying Postgres DB
- A mock warehouse Postgres DB

For more info see the [docker-compose.yml]()

## How to use
> Notes:
> * Most implementations of SFDC, and to a lesser degree Zuora, require custom fields. You will likely need to edit the transformations to map to your custom fields.
> * The sample Zuora python scripts have been written to support GitLab's Zuora implementation. This includes a workaround to handle some subscriptions that should have been created as a single subscription.

The Meltano product consists of three key components:

1. A SQL based data store, for example [PostgreSQL](https://www.postgresql.org/) or [Cloud SQL](https://cloud.google.com/sql/). We recommend using Postgres for [review apps](https://about.gitlab.com/features/review-apps/) and a more durable and scalable service for production.
1. This project, [`meltano`](https://gitlab.com/meltano/meltano), which contains the ELT scripts and CI jobs to refresh the data warehouse from the [configured sources](doc/data_sources.md). Typically configured to run on a [scheduled CI job](https://docs.gitlab.com/ce/user/project/pipelines/schedules.html) to refresh the data warehouse from the configured sources.
1. The [`meltano-elt`](https://gitlab.com/meltano/meltano-elt) container, which includes the necessary dependencies for the ELT scripts. Used as the base image for the CI jobs.

As development progresses, additional documentation on getting started along with example configuration and CI scripts will become available.

It is expected that the Meltano project will have many applications managed in the top level of the project. Some or parts of these applications could be useful to many organizations, and some may only be useful within GitLab. We have no plans on weighing the popularity of an individual application at the top level of the Meltano project for inclusion/exclusion.

### Meltano CLI

<<<<<<< HEAD
Meltano provides a CLI to kickstart and help you manage the configuration and orchestration of all the components in the [Data Science Lifecycle].

This CLI tool is based upon the single source of truth for all the pipeline and make it easy to develop, run, and debug all the components.
=======
Meltano will provide a CLI to kickstart and help you manage the configuration and orchestration of all the components in the [Data Science Lifecycle].

This CLI tool should hold the single source of truth for all the pipeline and make it easy to develop, run, and debug all the components.
>>>>>>> 3343b3d1

#### meltano schema
Helper functions to manage the dataware house. For now this is PGSQL specific.

##### create <SCHEMA> <ROLES>
Create and grant usage for a database schema.

### Meltano Model

[Fishtown wrote a good article about what to model dynamically and what to do in dbt transformations](https://blog.fishtownanalytics.com/how-do-you-decide-what-to-model-in-dbt-vs-lookml-dca4c79e2304).

Meltano Models are [LookML files](https://docs.looker.com/data-modeling/learning-lookml/lookml-terms-and-concepts#model) that model data so that you can esility visualize it in Meltano Analysis.

### Meltano Load

Right now Meltano Load is part of the code of [Meltano Extract](#meltano-extract).
We're planning on splitting it into a separate piece of code.

### Python scripts

Some transformations can't be done with DBT like API calls.

### Stored procedures

We don't use stored procedures because they are hard to keep under version control.

### Local environment

#### On the host machine

The local environment might differ for different ELT processes.
The most standard setup uses Python 3.5.

Customize the `.env.example` file according to your needs.

```
$ cp .env.example .env
```

Then, create the virtualenv using `pipenv`:
```
$ pipenv install --skip-lock
$ pipenv shell
```

This installs the python dependencies that the ELT process needs.

#### Using the docker stack

A docker-compose configuration is also provided to start:

  - a PostgreSQL instance (bizops-dw) for the data warehousing needs
  - a Python3 container with the 
  
These containers will use environment variables defined in the Meltano project.
To run:

```
$ docker-compose up -d
$ docker-compose exec elt pipenv shell
Loading .env environment variables…
Spawning environment shell (/bin/bash). Use 'exit' to leave.
source /root/.local/share/virtualenvs/bizops-YMzVKlMq/bin/activate
(bizops-YMzVKlMq) root@b9951069d9cf:/bizops#
```

You should be ready to go!

### Managing API requests and limits

Many of the SaaS sources have various types of API limits, typically a given quota per day. If you are nearing the limit of a given source, or are iterating frequently on your repo, you may need to implement some additional measures to manage usage.

### How to Use Sub pipelines to Effectively Create a DAG like Architecture

An example of this can be seen in the [gitlab-ci.yml](https://gitlab.com/gitlab-org/gitlab-ce/blob/master/.gitlab-ci.yml#L251) which is being used to trigger the gitlab-qa project. This will trigger a [`SCRIPT_NAME`:`trigger-build`](https://gitlab.com/gitlab-org/gitlab-ce/blob/master/scripts/trigger-build) which has the API calls written in Ruby, for which we can use Python. From there the sky is the limit.

#### Reducing API usage by review apps

One of the easiest ways to reduce consumption of API calls for problematic ELT sources is to make that job manual for branches other than `master`. This way when iterating on a particular branch, this job can be manually run only if it specifically needs to be tested.

We don't want the job on `master` to be manual, so we will need to create two jobs. The best way to do this is to convert the existing job into a template, which can then be referenced so we don't duplicate most of the settings.

For example take a sample Zuora ELT job:

```yaml
zuora:
  stage: extract
  image: registry.gitlab.com/meltano/meltano-elt/extract:latest
  script:
    - set_sql_instance_name
    - setup_cloudsqlproxy
    - envsubst < "elt/config/environment.conf.template" > "elt/config/environment.conf"
    - python3 elt/zuora/zuora_export.py
    - stop_cloudsqlproxy
```

The first thing to do would to convert this into an anchor, and preface the job name with `.` so it is ignored:

```yaml
.zuora: &zuora
  stage: extract
  image: registry.gitlab.com/meltano/meltano-elt/extract:latest
  script:
    - set_sql_instance_name
    - setup_cloudsqlproxy
    - envsubst < "elt/config/environment.conf.template" > "elt/config/environment.conf"
    - python3 elt/zuora/zuora_export.py
    - stop_cloudsqlproxy
```

Next, we can define two new jobs. One for `master` and another manual job for any review branches:

```yaml
zuora_prod:
  <<: *zuora
  only:
    - master

zuora_review:
  <<: *zuora
  only:
    - branches
  except:
    - master
  when: manual
```

## Pipeline configuration

Data integration stages are configurable using `Project variables` for the CI/CD pipeline. The following variables may help you control what needs to run:

  - `EXTRACT_SKIP`: either `all` (to skip the `extract` stage) or job names, like `marketo,zendesk,zuora` to be skipped from the pipeline.
  - `UPDATE_SKIP`: either `all` (to skip the `update` stage) or job names, like `sfdc_update`.

## Spreadsheet Loader Utility

Spreadsheets can be loaded into the DW (Data Warehouse) using `elt/util/spreadsheet_loader.py`. Local CSV files can be loaded as well as spreadsheets in Google Sheets.
A file will only be loaded if there has been a change between the current and existing data in the DW.

Loading a CSV:

  - Start the cloud sql proxy
  - The naming format for the file must be `<schema>.<table>.csv`. This pattern is required and will be used to create/update the table in the DW.
  - Run the command `python3 elt/util/spreadsheet_loader.py csv <path>/<to>/<csv>/<file_name>.csv` Multiple paths can be used, use spaces to separate.
  - Logging from the script will tell you table successes/failures and the number of rows uploaded to each table.


Loading a Google Sheet:

  - Share the sheet with the required service account (if being used in automated CI, use the runner service account)
  - The file will be located and loaded based on its name. The names of the sheets shared with the runner must be unique and in the `<schema>.<table>` format
  - Run the command `python3 elt/util/spreadsheet_loader.py sheet <file_name>` Multiple names can be used, use spaces to separate.
  - Logging from the script will tell you table successes/failures and the number of rows uploaded to each table.

Further Usage Help:

  - Run the following command(s) for additional usage info `python3 elt/util/spreadsheet_loader.py <csv|sheet> -- --help`

## GitLab Data and Analytics - Internal

### Charter/Goals
* Build a centralized data warehouse that can support data analysis requirements from all functional groups within the company.
* Create a common data framework and governance practice.
* Establish the single source of truth for company metrics.
* Establish a change management processes for source systems.
* Develop a Data Architecture plan (in conjunction with functional teams).
* Develop a roadmap for systems evolution in alignment with the Company’s data architecture plan.

### GitLab Internal Analytics Architecture

![GitLab Internal Analytics Architecture](img/WIP_ GitLab_Analytics_Architecture.jpg)

#### Data Warehouse

* Using Cloud SQL.
* Consolidated repository of all source data - scrubbed and modeled into a format optimized for analytic workloads (Dimensional model).
* Serves as the Single Source of Truth for reporting, analysis, and visualization applications.
* Will need to be audited regularly back to the source.
* Should not be generally available - will require strict access controls for direct querying not done through a controlled application such as metabase.

#### Accessing the Data Warehouse
If you want direct access to the data warehouse (outside of Looker or JupyterHub), follow these steps.

* Request an account (username and password) from Taylor Murphy or Joshua Lambert through Slack.
* Verify your Google account is associated with the `gitlab-analysis` project, it should have the `Cloud SQL Client` role.
* Set up your local machine by installing the [gcloud SDK](https://cloud.google.com/sdk/docs/).
* Run `gcloud config set project gitlab-analysis`
* Run `gcloud auth application-default login`
* Connect to cloudsqlproxy `./cloud_sql_proxy -instances=gitlab-analysis:us-west1:dev-bizops=tcp:5432`
* Connect to the Data Warehouse through the terminal (a separate tab) with `psql "host=127.0.0.1 sslmode=disable dbname=dw_production user=<username>`
* Alternatively, use your favorite database tool with `host=127.0.0.1` and `dbname=dw_production`

#### Hosts Records Dataflow

From our on-premises installations, we recieve [version and ping information](https://docs.gitlab.com/ee/user/admin_area/settings/usage_statistics.html) from the software. This data is currently imported once a day from a PostgreSQL database into our enterprise data warehouse (EDW). We use this data to feed into Salesforce (SFDC) to aid our sales representatives in their work.

The domains from all of the pings are first cleaned by standardizing the URL using a package called [tldextract](https://github.com/john-kurkowski/tldextract). Each cleaned ping type is combined into a single host record. We make a best effort attempt to align the pings from the same install of the software. 

This single host record is then enriched with data from three sources: DiscoverOrg, Clearbit, and WHOIS. If DiscoverOrg has no record of the domain we then fallback to Clearbit, with WHOIS being a last resort. Each request to DiscoverOrg and Clearbit is cached in the database and is updated no more than every 30 days. The cleaning and enrichment steps are all accomplished using Python.

We then take all of the cleaned records and use dbt to make multiple transformations. The last 60 days of pings are aligned with Salesforce accounts using the account name or the account website. Based on this, tables are generated of host records to upload to SFDC. If no accounts are found, we then generate a table of accounts to create within SFDC. 

Finally, we use Python to generate SFDC accounts and to upload the host records to the appropriate SFDC account. We also generate any accounts necessary and update any SFDC accounts with DiscoverOrg, Clearbit, and WHOIS data if any of the relevant fields are not already present in SFDC.

#### Updating SFDC Extract
[Taylor explains Pentaho Data Integration](https://drive.google.com/open?id=1OD7QQ2aD-4LWL-ExM8WAyyeuBm2bTRa6) GitLab internal because of credentials being viewable.

As of 2018-05-24:

If removing a field from the extract, delete the fields from the `.ktr` file, similar to what was done in [this commit](https://gitlab.com/meltano/meltano/commit/0a76c160816d2505105eb4c2642b6b82ca9b1350).

If adding a field, take the following steps:

* Add to the appropriate `.ktr` file for the given object, similar to what was done [here](https://gitlab.com/meltano/meltano/commit/6b89bb592ee2389f91ebcb86102028ab87bb77d9)
* Add the column to the appropriate table in the database (requires access to `gitlab` user)
* Update all of the objects from SFDC because the database will have `null` for every row
  * Use Pentaho Data Integration locally to run the job based on query condition of `Your_added_field__c != null`
* Check for any snapshots of that table, if they exist, add the column to the tables as well.

#### Managing Roles

All role definitions are in [/elt/config/pg_roles/](https://gitlab.com/meltano/meltano/tree/master/elt/config)

Ideally we'd be using [pgbedrock](https://github.com/Squarespace/pgbedrock) to manage users. Since internally we are using CloudSQL, we're not able to access the superuser role which pgbedrock requires. However, the YAML format of the role definitions is convenient for reasoning about privileges and it's possible the tool could evolve to validate privileges against a given spec, so we are using the pgbedrock definition syntax to define roles here. 

The `readonly` role was generated using the following commands:

```sql
CREATE ROLE readonly;

GRANT USAGE on SCHEMA analytics, customers, gitlab, historical, lever, license, mkto, public, sandbox, sfdc, sfdc_derived, version, zuora to readonly;

GRANT SELECT on ALL TABLES IN SCHEMA analytics, customers, gitlab, historical, lever, license, mkto, public, sandbox, sfdc, sfdc_derived, version, zuora to readonly;

-- Ensures all future tables are available to the role
ALTER DEFAULT PRIVILEGES IN SCHEMA analytics, customers, gitlab, historical, lever, license, mkto, public, sandbox, sfdc, sfdc_derived, version, zuora 
  GRANT SELECT ON TABLES TO readonly;

GRANT ALL PRIVILEGES ON ALL TABLES IN SCHEMA sandbox TO readonly;

```

The `analytics` role was generated using the following commands:

```sql

CREATE ROLE analytics;

GRANT USAGE on SCHEMA analytics, customers, gitlab, historical, lever, license, mkto, public, sandbox, sfdc, sfdc_derived, version, zuora to analytics;

GRANT SELECT on ALL TABLES IN SCHEMA analytics, customers, gitlab, historical, lever, license, mkto, public, sandbox, sfdc, sfdc_derived, version, zuora to analytics;

-- Ensures all future tables are available to the role
ALTER DEFAULT PRIVILEGES IN SCHEMA analytics, customers, gitlab, historical, lever, license, mkto, public, sandbox, sfdc, sfdc_derived, version, zuora 
  GRANT SELECT ON TABLES TO analytics;

GRANT ALL PRIVILEGES ON ALL TABLES IN SCHEMA analytics, public, sandbox TO analytics;

``` 

New user roles are added to a specific role via:

```sql
CREATE ROLE newrole WITH PASSWORD 'tmppassword' IN ROLE metarole;

ALTER ROLE newrole WITH LOGIN;
```

New readonly and analytics users are then given instructions via Google Drive on how to connect their computer to the CloudSQL Proxy and on how to change their password once they login.

By default, roles can login to the main production instance of the data warehouse. Any password updates will propagate to `dev-bizops` and review instances when they are next refreshed.

Both readonly and analytics roles are not able to alter data in load only schemas. Currently, analytics, public, and sandbox are the only schemas which the `analytics` role can fully manipulate. Both roles have the ability to select from all schemas and tables. 

### Accessing peered VPCs

Some of the GitLab specific ELTs connect to databases which are in peered GCP projects, such as the usage ping. To allow connections, a few actions have been taken:
1. The Kubernetes cluster where the runner executes has been setup to use [IP aliasing](https://cloud.google.com/kubernetes-engine/docs/how-to/ip-aliases), so each pod gets a real routable IP within GCP.
1. A [VPC peering relationship](https://cloud.google.com/vpc/docs/vpc-peering) has been established between the two projects and their networks.
1. A firewall rule has been created in the upstream project to allow access from the runner Kubernetes cluster's pod subnet.

### dbt Coding Conventions

At Gitlab we use dbt for data transformation, as referenced in "Tools" above. What follows are the conventions we use internally. *Inspired by [Fishtown Analytics](https://github.com/fishtown-analytics/corp/blob/master/dbt_coding_conventions.md)*


#### Policy & Procedure

- Reviewers should have 48 hours to complete a review, so plan ahead with the end of your sprint.
- When possible, questions/problems should be discussed with your reviewer before MR time. MR time is by definition the worst possible time to have to make meaningful changes to your models, because you’ve already done all of the work!

#### Model Configuration

- Model-specific attributes (like sort/dist keys) should be specified in the model.
- If a particular configuration applies to all models in a directory, it should be specified in the project.
- In-model configurations should be specified like this:

```python
{{
  config(
    materialized = ’table’,
    sort = ’id’,
    dist = ’id’
  )
}}
```

#### Base Models

- Only base models should select from source tables / views.
- Only a single base model should be able to select from a given source table / view.
- Base models should be placed in a `base/` directory.
- Base models should perform all necessary data type casting.
- Base models should perform all field naming to force field names to conform to standard field naming conventions.
- Source fields that use reserved words must be renamed in base models.

#### Field Naming Conventions

- TBD

#### CTEs (Common Table Expressions)

- All `{{ ref('...') }}` statements should be placed in CTEs at the top of the file.
- Where performance permits, CTEs should perform a single, logical unit of work.
- CTE names should be as verbose as needed to convey what they do.
- CTEs with confusing or noteable logic should be commented.
- CTEs that are duplicated across models should be pulled out into their own models.
- CTEs should be formatted like this:

``` sql
WITH events AS (

  ...

),

-- CTE comments go here
filtered_events AS (

  ...

)

SELECT * 
FROM filtered_events
```

#### Style Guide

- Indents should be four spaces (except for predicates, which should line up with the `where` keyword).
- Lines of SQL should be no longer than 80 characters.
- Field names should all be lowercased.
- Function names should all be capitalized.
- The `as` keyword should be used when projecting a field or table name.
- Fields should be stated before aggregates / window functions.
- Ordering and grouping by a number (eg. group by 1, 2) is ok.
- When possible, take advantage of `using` in joins.
- Prefer `union all` to `union` [*](http://docs.aws.amazon.com/redshift/latest/dg/c_example_unionall_query.html).
- *DO NOT OPTIMIZE FOR A SMALLER NUMBER OF LINES OF CODE. NEWLINES ARE CHEAP, BRAIN TIME IS EXPENSIVE*

##### Example Code
```sql
with my_data as (

    SELECT * 
    FROM {{ ref('my_data') }}

),

some_cte as (

    SELECT * 
    FROM {{ ref('some_cte') }}

)

SELECT [distinct]
    field_1,
    field_2,
    field_3,
    CASE
        WHEN cancellation_date is null and expiration_date is not null then expiration_date
        WHEN cancellation_date is null then start_date+7
        ELSE cancellation_date
    END AS canellation_date

    SUM(field_4),
    MAX(field_5)

FROM my_data
JOIN some_cte USING (id)

WHERE field_1 = ‘abc’
  AND (
    field_2 = ‘def’ OR
    field_2 = ‘ghi’
  )

GROUP BY 1, 2, 3
HAVING count(*) > 1
```

#### Testing

- Every model should be tested in a `schema.yml` file
- At minimum, unique, not nullable fields, and foreign key constraints should be tested (if applicable)
- The output of dbt test should be pasted into MRs
- Any failing tests should be fixed or explained prior to requesting a review

#### Docker Compose

1. Clone the repo
1. Customize the MELTANO directories as needed
1. From the main project directory, run `docker-compose up`
1. In your browser, navigate to `localhost:5000/drop_it_like_its_hot` to reset the schema of the database
1. Then navigate to `localhost:5000`. Click on add project, and specify `/meltano/model`

# Contributing to Meltano

We welcome contributions and improvements, please see the [contribution guidelines](CONTRIBUTING.md)

# License

This code is distributed under the MIT license, see the [LICENSE](LICENSE) file.

[docker-compose]: https://docs.docker.com/compose/<|MERGE_RESOLUTION|>--- conflicted
+++ resolved
@@ -222,15 +222,9 @@
 
 ### Meltano CLI
 
-<<<<<<< HEAD
 Meltano provides a CLI to kickstart and help you manage the configuration and orchestration of all the components in the [Data Science Lifecycle].
 
 This CLI tool is based upon the single source of truth for all the pipeline and make it easy to develop, run, and debug all the components.
-=======
-Meltano will provide a CLI to kickstart and help you manage the configuration and orchestration of all the components in the [Data Science Lifecycle].
-
-This CLI tool should hold the single source of truth for all the pipeline and make it easy to develop, run, and debug all the components.
->>>>>>> 3343b3d1
 
 #### meltano schema
 Helper functions to manage the dataware house. For now this is PGSQL specific.

--- conflicted
+++ resolved
@@ -9,128 +9,6 @@
   - test
   - publish
   - distribute
-<<<<<<< HEAD
-  - review
-
-docs:
-  variables:
-    REMOTE_EXEC: ssh -o StrictHostKeyChecking=no $SSH_USER_DOMAIN -p$SSH_PORT
-  stage: docs
-  image: node:10.16.2
-  cache:
-    paths:
-      - node_modules/
-  before_script:
-    - "which ssh-agent || ( apt-get update -y && apt-get install openssh-client -y )"
-    - eval $(ssh-agent -s)
-    - chmod 600 $SSH_PRIVATE_KEY
-    - ssh-add $SSH_PRIVATE_KEY > /dev/null
-    - mkdir -p ~/.ssh
-    - chmod 700 ~/.ssh
-  script:
-    - cd docs
-    - yarn
-    - yarn build:docs
-    - $REMOTE_EXEC "mkdir -p $SSH_BACKUP_DIRECTORY; tar zcvf $SSH_BACKUP_DIRECTORY-$(date +%Y-%m-%dT%H:%M).tar.gz $SSH_DIRECTORY/$SSH_WWW_DIRECTORY"
-    - $REMOTE_EXEC "cd $SSH_DIRECTORY && find ./$SSH_WWW_DIRECTORY -mindepth 1 -maxdepth 1 -not -name blog -not -name '.' -exec rm -rf  '{}' \;"
-    - scp -o stricthostkeychecking=no -P$SSH_PORT -r public/. $SSH_USER_DOMAIN:$SSH_DIRECTORY/$SSH_WWW_DIRECTORY
-  only:
-    - master@meltano/meltano
-
-.test: &test
-  stage: test
-  image:
-    name: $CI_REGISTRY_IMAGE:$CI_COMMIT_SHA
-    entrypoint: [""]
-  before_script:
-    - pip install '.[dev]'
-
-lint:
-  <<: *test
-  before_script:
-    - pip install black
-  script:
-    - make show_lint
-
-install_e2e:
-  <<: *test
-  before_script:
-    - python -m venv venv
-    - python --version
-    - source ./venv/bin/activate
-    - pip install -e .
-  script:
-    - apt-get update
-    - curl -sL https://deb.nodesource.com/setup_10.x | bash -
-    - apt-get -y install nodejs
-    - apt-get -y install gcc g++ make
-    - node -v
-    - npm -v
-    - npm install -g yarn
-    - make bundle
-    - meltano --version
-    - pip list
-    - mkdir -p /home/projects
-    - cd /home/projects
-    - meltano init --no_usage_stats test_project
-    - cd test_project
-    - meltano discover all
-    - meltano add extractor tap-carbon-intensity
-    - meltano add loader target-sqlite
-    - meltano elt tap-carbon-intensity target-sqlite
-
-test_meltano_ui:
-  stage: test
-  image: node:10.16.2
-  script:
-    - cd src/webapp
-    - yarn
-    # add e2e once ci is wired up for it
-
-cypress:
-  stage: test
-  image:
-    name: cypress/included:3.4.1
-    entrypoint: [""]
-  cache:
-    key: ${CI_COMMIT_REF_SLUG}
-    paths:
-      - .npm
-      - cache/Cypress
-      - node_modules
-  variables:
-    npm_config_cache: "$CI_PROJECT_DIR/.npm"
-    CYPRESS_CACHE_FOLDER: "$CI_PROJECT_DIR/cache/Cypress"
-    CYPRESS_baseUrl: http://meltano:5000/
-    MELTANO_PROJECT_INIT: cypress
-  script:
-    - cd src/webapp
-    - yarn
-    - yarn cypress run
-  services:
-    - name: $CI_REGISTRY_IMAGE:$CI_COMMIT_SHA
-      alias: meltano
-  artifacts:
-    paths:
-      - tests/e2e/videos
-      - tests/e2e/screenshots
-    when: always
-    expire_in: 1 week
-
-.pytest: &pytest
-  <<: *test
-  script:
-    - pytest -v --cov-report= --cov meltano
-    - coverage combine .coverage
-    - coverage report
-    - coverage html
-  artifacts:
-    paths:
-      - htmlcov/
-    when: always
-    expire_in: 1 week
-=======
->>>>>>> da18bb4d
 
 include:
   - local: .gitlab/ci/global.gitlab-ci.yml

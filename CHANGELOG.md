# CHANGELOG

All notable changes to this project will be documented in this file.
This project adheres to [Semantic Versioning](http://semver.org/) and [Keep a Changelog](http://keepachangelog.com/).



## Unreleased
---

### New

### Changes
<<<<<<< HEAD
* [#375](https://gitlab.com/meltano/meltano/issues/375) Meltano can now run on any host/port
* [#522](https://gitlab.com/meltano/meltano/issues/522) Update Carbon tutorial with new instructions and screenshots
=======
>>>>>>> fd054bce

### Fixes

### Breaks


## 0.23.0 - (2019-04-29)
---

### New
* [#32](https://gitlab.com/meltano/meltano-marketing/issues/32) Integrate Algolia Search for docs

### Changes
* [#522](https://gitlab.com/meltano/meltano/issues/522) Update Carbon tutorial with new instructions and screenshots


## 0.22.0 - (2019-04-24)
---

### New
* [#477](https://gitlab.com/meltano/meltano/issues/477) Add ability for users to sign up for email newsletters
* [!580](https://gitlab.com/meltano/meltano/merge_requests/580) Add sorting to plugins for improved UX, both UI via extractors/loaders/etc. and `meltano discover all` benefit from sorted results

### Changes
* [#588](https://gitlab.com/meltano/meltano/issues/588) Updated core navigation and depth hierarchy styling to facilitate main user flow and improved information architecture
* [#591](https://gitlab.com/meltano/meltano/issues/591) Revert #484: remove `meltano ui` being run outside a Meltano project.
* [#584](https://gitlab.com/meltano/meltano/issues/584) Initial v1 for enabling user to setup ELT linearly through the UI via a guided sequence of steps

### Fixes
* [#600](https://gitlab.com/meltano/meltano/issues/600) Fix a bug with meltano select when the extractor would output an invalid schema
* [#597](https://gitlab.com/meltano/meltano/issues/597) Automatically open the browser when `meltano ui` is run


## 0.21.0 - (2019-04-23)
---

### New
* [#477](https://gitlab.com/meltano/meltano/issues/477) Add ability for users to sign up for email newsletters

### Changes
* [#591](https://gitlab.com/meltano/meltano/issues/591) Revert #484: remove `meltano ui` being run outside a Meltano project.


## 0.20.0 - (2019-04-15)
---

### New
* Add documentation on custom transformations and models. Link to Tutorial: https://www.meltano.com/docs/tutorial.html#advanced-adding-custom-transformations-and-models


## 0.19.1 - (2019-04-10)
---

### New
* [#539](https://gitlab.com/meltano/meltano/issues/539) Add Tutorial for "Using Jupyter Notebooks" with Meltano
* [#534](https://gitlab.com/meltano/meltano/issues/534) Add UI entity selection for a given extractor
* [#520](https://gitlab.com/meltano/meltano/issues/520) Add v1 UI for extractor connector settings
* [#486](https://gitlab.com/meltano/meltano/issues/486) Add the `model-gitlab` plugin to Meltano. It includes .m5o files for analyzing data fetched using the Gitlab API. Repository used: https://gitlab.com/meltano/model-gitlab
* [#500](https://gitlab.com/meltano/meltano/issues/500) Add the `model-stripe` plugin to Meltano. It includes .m5o files for analyzing data fetched using the Stripe API. Repository used: https://gitlab.com/meltano/model-stripe
* [#440](https://gitlab.com/meltano/meltano/issues/440) Add the `model-zuora` plugin to Meltano. It includes .m5o files for analyzing data fetched using the Zuora API. Repository used: https://gitlab.com/meltano/model-zuora
* [#541](https://gitlab.com/meltano/meltano/issues/541) Add a 404 page for missing routes on the web app

### Fixes
* [#576](https://gitlab.com/meltano/meltano/issues/576) Fix switching between designs now works
* [#555](https://gitlab.com/meltano/meltano/issues/555) Fix `meltano discover` improperly displaying plugins
* [#530](https://gitlab.com/meltano/meltano/issues/530) Fix query generation for star schemas
* [#575](https://gitlab.com/meltano/meltano/issues/575) Move Airflow configuration to .meltano/run/airflow
* [#571](https://gitlab.com/meltano/meltano/issues/571) Fix various routing and API endpoint issues related to recent `projects` addition


## 0.19.0 - (2019-04-08)

---

### New
* [#513](https://gitlab.com/meltano/meltano/issues/513) Added initial e2e tests for the UI
* [#431](https://gitlab.com/meltano/meltano/issues/431) Add the `tap-zendesk` transform to Meltano. It is using the dbt package defined in https://gitlab.com/meltano/dbt-tap-zendesk
* [484](https://gitlab.com/meltano/meltano/issues/484) Updated `meltano ui` to automatically launch the UI, and projects from the UI (previously only an option in the CLI)
* [#327](https://gitlab.com/meltano/meltano/issues/327) Add `meltano add --custom` switch to enable integration of custom plugins
* [#540](https://gitlab.com/meltano/meltano/issues/540) Add CHANGELOG link in intro section of the docs
* [#431](https://gitlab.com/meltano/meltano/issues/431) Add the `model-zendesk` plugin to Meltano. It includes .m5o files for analyzing data fetched using the Zendesk API. Repository used: https://gitlab.com/meltano/model-zendesk
* [!544](https://gitlab.com/meltano/meltano/merge_requests/544) Add support for extracting data from CSV files by adding [tap-csv](https://gitlab.com/meltano/tap-csv) to Meltano
* [#514](https://gitlab.com/meltano/meltano/issues/514) Add 'airflow' orchestrators plugin to enable scheduling
* Add the `tap-zuora` transform to Meltano. It is using the dbt package defined in https://gitlab.com/meltano/dbt-tap-zuora

### Changes
* [#455](https://gitlab.com/meltano/meltano/issues/455) Add documentation about `target-snowflake`

### Fixes
* [#507](https://gitlab.com/meltano/meltano/issues/507) Ensure design name and table name don't need to match so multiple designs can leverage a single base table
* [#551](https://gitlab.com/meltano/meltano/issues/551) Fix HDA queries generated when an attribute is used both as a column and as an aggregate.
* [#559](https://gitlab.com/meltano/meltano/issues/559) Add support for running custom transforms for taps without default dbt transforms.


## 0.18.0 - (2019-04-02)
---

### New
* [#432](https://gitlab.com/meltano/meltano/issues/432) Add the `tap-zuora` transform to Meltano. It is using the dbt package defined in https://gitlab.com/meltano/dbt-tap-zuora

### Changes
* Remove Snowflake references from advanced tutorial.
* [#2 dbt-tap-zuora](https://gitlab.com/meltano/dbt-tap-zuora/issues/2) Remove custom SFDC related attributes from Zuora Account and Subscription Models
* Update [Contributing - Code Style](https://meltano.com/docs/contributing.html#code-style) documentation to including __pycache__ troubleshooting

### Fixes
* [#529](https://gitlab.com/meltano/meltano/issues/529) Resolve "SFDC Tutorial - ELT Fails due to invalid schema.yml" by [#4 dbt-tap-salesforce](https://gitlab.com/meltano/dbt-tap-salesforce/issues/4) removing the schema.yml files from the dbt models for tap-salesforce.
* [#502](https://gitlab.com/meltano/meltano/issues/502) Fix the situation where an m5o has no joins, the design still will work.


## 0.17.0 - (2019-03-25)
---

### New
- [#485](https://gitlab.com/meltano/meltano/issues/485) Added various UI unit tests to the Analyze page
- [#370](https://gitlab.com/meltano/meltano/issues/370) Enabled authorization using role-based access control for Designs and Reports

### Changes
* [#283](https://gitlab.com/meltano/meltano/issues/283) Silence pip's output when there is not error
* [#468](https://gitlab.com/meltano/meltano/issues/468) Added reminder in docs regarding the need for `source venv/bin/activate` in various situations and added minor copy updates

### Fixes
* [#433](https://gitlab.com/meltano/meltano/issues/433) Add the `sandbox` configuration to `tap-zuora`.
* [#501](https://gitlab.com/meltano/meltano/issues/501) Fix `meltano ui` crashing when the OS ran out of file watcher.
* [#510](https://gitlab.com/meltano/meltano/issues/510) Fix an issue when finding the current Meltano project in a multi-threaded environment.
* [#494](https://gitlab.com/meltano/meltano/issues/494) Improved documentation around tutorials and Meltano requirements
* [#492](https://gitlab.com/meltano/meltano/issues/492) A few small contextual additions to help streamline the release process
* [#503](https://gitlab.com/meltano/meltano/issues/503) Fix a frontend sorting issue so the backend can properly generate an up-to-date query


## 0.16.0 - (2019-03-18)
---

### New
* Add support for extracting data from Gitlab through the updated tap-gitlab (https://gitlab.com/meltano/tap-gitlab)
* Add the `tap-gitlab` transform to Meltano. It is using the dbt package defined in https://gitlab.com/meltano/dbt-tap-gitlab
* Add "Copy to Clipboard" functionality to code block snippets in the documentation
* Add the `tap-stripe` transform to Meltano. It is using the dbt package defined in https://gitlab.com/meltano/dbt-tap-stripe
* Add new command `meltano add model [name_of_model]`
* Add models to the available plugins

### Changes
* Various documentation [installation and tutorial improvements](https://gitlab.com/meltano/meltano/issues/467#note_149858308)
* Added troubleshooting button to help users add context to a pre-filled bug issue

### Fixes
* Fix the API database being mislocated
* Replaced the stale Meltano UI example image in the Carbon Emissions tutorial
* 473: Fix the docker image (meltano/meltano) from failing to expose the API


## 0.15.1 - (2019-03-12)
---

### Fixes
* locks down dependencies for issues with sqlalchemy snowflake connector


## 0.15.0 - (2019-03-11)
---

### New
* Add Salesforce Tutorial to the docs
* Add documentation for the permissions command
* Add tracking for the `meltano ui` command


### Fixes
* Updated analytics to properly recognize SPA route changes as pageview changes


## 0.14.0 - (2019-03-04)
---

### New
* Update stages table style in docs
* Add custom transforms and models tutorial to the docs

### Changes
* Add api/v1 to every route
* Update DbtService to always include the my_meltano_project model when transform runs

### Fixes
* Resolved duplicate display issue of Dashboards and Reports on the Files page
* Removed legacy `carbon.dashboard.m5o` (regression from merge)
* Updated dashboards and reports to use UI-friendly name vs slugified name
* Fix minor clipped display issue of right panel on `/settings/database`
* Fix minor display spacing in left panel of Settings
* Fix dashboard page to properly display a previously active dashboard's updated reports
* Fix pre-selected selections for join aggregates when loading a report
* Fix charts to display multiple aggregates (v1)
* Fix 404 errors when refreshing the frontend
* Fix a regression where the Topics would not be shown in the Files page


## 0.13.0 - (2019-02-25)
---

### New
* Add the `tap-salesforce` transform to Meltano. It is using the dbt package defined in https://gitlab.com/meltano/dbt-tap-salesforce
* Add m5o model and tables for tap-salesforce
* Updated the deep-link icon (for Dashboards/Reports on the Files page)

### Changes
* Polished the RBAC view, making it clearer the feature is experimental.
* Rename "Models" to "Topics"
* Use the current connection's schema when generating queries at run time for Postgres Connections.
* Add support for multiple Aggregates over the same attribute when generating HDA queries.


## 0.12.0 - (2019-02-21)
---

### New
* UI cleanup across routes (Analyze focus) and baseline polish to mitigate "that looks off comments"
* Update installation and contributing docs
* Meltano implement role-based access control - [!368](https://gitlab.com/meltano/meltano/merge_requests/368)
* Add version CLI commands for checking current Meltano version
* Add deep linking to dashboards
* Add deep linking to reports

### Fixes
* Fixed a problem when environment variables where used as default values for the CLI - [!390](https://gitlab.com/meltano/meltano/merge_requests/390)
* Fixed dashboards initial load issue due to legacy (and empty) `carbon.dashboard.m5o` file
* New standardized approach for `.m5o` id generation (will need to remove any dashboard.m5o and report.m5o)


## 0.11.0 - (2019-02-19)
---

### New
* Update installation and contributing docs
* Add support for generating Hyper Dimensional Aggregates (HDA)
* Add internal Meltano classes for representing and managing Designs, Table, Column, Aggregate, Definitions, and Query definitions

### Changes
* Move core functionality out of `api/controllers` to `/core/m5o` (for m5o and m5oc management) and `/core/sql` (for anything related to sql generation)

### Fixes
* Fixed a problem when environment variables where used as default values for the CLI - [!390](https://gitlab.com/meltano/meltano/merge_requests/390)


## 0.10.0 - (2019-02-12)
---

### New
* Add gunicorn support for Meltano UI as a WSGI application - [!377](https://gitlab.com/meltano/meltano/merge_requests/377)
* Meltano will now generate the minimal joins when building SQL queries  - [!382](https://gitlab.com/meltano/meltano/merge_requests/382)

### Changes
* Add analytics to authentication page
* Meltano will now use SQLite for the job log. See https://meltano.com/docs/architecture.html#job-logging for more details.
* Removed manual `source .env` step in favor of it running automatically

### Fixes
* Meltano will correctly source the `.env`
* fixed charts to render as previously they were blank
* Fixed Analyze button groupd CSS to align as a single row

### Breaks
* Meltano will now use SQLite for the job log. See https://meltano.com/docs/architecture.html#job-logging for more details.
* URL routing updates ('/model' to '/files', removed currently unused '/extract', '/load', '/transform' and '/project/new')


## 0.9.0 - (2019-02-05)
---

### New
* add ability to save reports
* add ability to update an active report during analysis
* add ability to load reports
* add dashboards page and related add/remove report functionality

### Changes
* Generate default `Meltano UI` connection for the `meltano.db` SQLite DB when a new project is created with `meltano init`
* updated main navigation to Files, Analysis, and Dashboards
* Update the `meltano permissions grant` command to fetch the existing permissions from the Snowflake server and only return sql commands for permissions not already assigned
* Add `--diff` option to the `meltano permissions grant` command to get a full diff with the permissions already assigned and new ones that must be assigned

### Fixes
* Entry model definition correctly defines `region_id`.
* Updated the Fundamentals documentation section regarding reports
* Fixed Files page for empty state of Dashboards and Reports
* Fixed Analyze page's left column to accurately preselect columns and aggregates after loading a report


## 0.8.0 - (2019-01-29)
---

### New
* Add tracking of anonymous `meltano cli` usage stats to Meltano's Google Analytics Account
* Add `project_config.yml` to all meltano projects to store concent for anonymous usage tracking and the project's UUID

### Changes
* Add `--no_usage_stats` option to `meltano init <project_name>` to allow users to opt-out from anonymous usage stats tracking
* Bundled Meltano models are now SQLite compatible.


## 0.7.0 - (2019-01-22)
---

### New
* Added basic authentication support for meltano ui.
* Meltano will now automatically source the .env
* Updated docs with `.m5o` authoring requirements and examples
* add support for timeframes in tables
* add basic analytics to understand usage
* add disabled UI for the lack of timeframes support in sqlite
* update Results vs. SQL UI focus based on a results response or query update respectively

### Changes
* Meltano will now discover components based on `https://meltano.com/discovery.yml`
* sample designs are now packaged with meltano

### Fixes
* Updated mobile menu to work as expected
* Updated tutorial docs with improved CLI commands and fixed the host setting to `localhost`


## 0.6.1 - (2019-01-15)
---

## 0.6.0 - (2019-01-15)
---

### New
* add new command `meltano add transform [name_of_dbt_transformation]`
* add transforms to the available plugins

### Changes
* Auto install missing plugins when `meltano elt` runs
* Terminology updates for simpler understanding

### Fixes
* Edit links on the bottom of doc pages are working now

### Breaks
* Updated docs tutorial bullet regarding inaccurate "Validate" button


## 0.5.0 - (2019-01-09)
---

### New
* ensure `meltano init <project-name>` runs on windows
* settings ui now provides sqlite-specific controls for sqlite dialect
* add `target-sqlite` to available loaders for meltano projects
* add new command `meltano add transformer [name_of_plugin]`
* add transformers (dbt) to the available plugins

### Changes
* extractors and loaders are arguments in the elt command instead of options
* `meltano www` is now `meltano ui`
* remove dbt installation from `meltano init`
* move everything dbt related under `transform/`
* update `meltano elt` to not run transforms by default
* update `meltano elt` to auto generate the job_id (job_id has been converted to an optional argument)

### Fixes
* left joins now work correctly in analyze.
* fixed broken sql toggles in analyze view
* fixed sql output based on sql toggles in analyze view


## 0.4.0 - (2019-01-03)
---

### New
* add Using Superset with Meltano documentation


## 0.3.3 - (2018-12-21)
---

## 0.3.2 - (2018-12-21)
---

## 0.3.1 - (2018-12-21)
---

### Changes
* add default models for 'tap-carbon-intensity'.
* Meltano Analyze is now part of the package.
* removes database dependency from Meltano Analyze and uses .ma files
* update the error message when using Meltano from outside a project - [!238](https://gitlab.com/meltano/meltano/merge_requests/238)


## 0.3.0 - (2018-12-18)
---

### New
* updated Settings view so each database connection can be independently disconnected
* add `meltano select` to manage what is extracted by a tap.

### Changes
* documentation site will utilize a new static site generation tool called VuePress

* meltano.com will be deployed from the meltano repo

### Fixes
* model dropdown now updates when updating database (no longer requires page refresh)
* prevent model duplication that previously occurred after subsequent "Update Database" clicks


## 0.2.2 - (2018-12-11)
---

### Changes

* documentation site will utilize a new static site generation tool called VuePress
* first iteration of joins (working on a small scale)


## 0.2.1 - (2018-12-06)
---

### Fixes
* resolve version conflict for `idna==2.7`
* fix the `discover` command in the docker images
* fix the `add` command in the docker images
* fix module not found for meltano.core.permissions.utils


## 0.2.0 - (2018-12-04)
---

### New
* add `meltano permissions grant` command for generating permission queries for Postgres and Snowflake - [!90](https://gitlab.com/meltano/meltano/merge_requests/90)
* add 'tap-stripe' to the discovery

### Changes
* demo with [carbon intensity](https://gitlab.com/meltano/tap-carbon-intensity), no API keys needed
* .ma file extension WIP as alternative to lkml

### Fixes
* fix order in Meltano Analyze


## 0.1.4 - (2018-11-27)

### Fixes
* add default values for the 'www' command - [!185](https://gitlab.com/meltano/meltano/merge_requests/185)
* add CHANGELOG.md
* fix a problem with autodiscovery on taps - [!180](https://gitlab.com/meltano/meltano/merge_requests/180)

### Changes
* move the 'api' extra package into the default package
* add 'tap-fastly' to the discovery

---

## 0.1.3

### Changes
* remove `setuptools>=40` dependency
* `meltano` CLI is now in the `meltano` package

## 0.1.2

### Fixes
* target output state is now saved asynchronously

## 0.1.1

### Changes
* initial release<|MERGE_RESOLUTION|>--- conflicted
+++ resolved
@@ -11,11 +11,8 @@
 ### New
 
 ### Changes
-<<<<<<< HEAD
 * [#375](https://gitlab.com/meltano/meltano/issues/375) Meltano can now run on any host/port
 * [#522](https://gitlab.com/meltano/meltano/issues/522) Update Carbon tutorial with new instructions and screenshots
-=======
->>>>>>> fd054bce
 
 ### Fixes
 

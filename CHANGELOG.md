--- conflicted
+++ resolved
@@ -9,11 +9,8 @@
 ---
 
 ### New
-<<<<<<< HEAD
 * [#592](https://gitlab.com/meltano/meltano/issues/592) Added baseline UX feedback via toast for uncaught API response errors with a link to "Submit Bug"
-=======
 * [#642](https://gitlab.com/meltano/meltano/issues/642) Improved UX during extractor plugin installation so settings can be configured *during* installation as opposed to waiting for the (typically lengthy) install to complete
->>>>>>> 59651b28
 * [!613](https://gitlab.com/meltano/meltano/merge_requests/613) Updated home page docs with recommended install snippet so our "Learn More" CTA remains primary, but we make it easier for experienced devs to get up and running even quicker
 * [#645](https://gitlab.com/meltano/meltano/issues/645) Added an Analyze landing page to facilitate future sub-UIs including the Analytics DB Connector Settings. Added proper Loader Settings UI.
 

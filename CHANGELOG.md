# CHANGELOG

All notable changes to this project will be documented in this file.
This project adheres to [Semantic Versioning](http://semver.org/) and [Keep a Changelog](http://keepachangelog.com/).



## Unreleased
---

### New

### Changes

### Fixes

<<<<<<< HEAD
- [#2042](https://gitlab.com/meltano/meltano/-/issues/2042) Fix bug causing Connection Setup UI to fail when plugin docs URL is not set
- [#2045](https://gitlab.com/meltano/meltano/-/issues/2045) Hide plugin logo in UI if image file could not be found
=======
- [#2043](https://gitlab.com/meltano/meltano/-/issues/2043) Use plugin name in UI when label is not set, instead of not showing anything
>>>>>>> c901b645

### Breaks


## 1.32.1 - (2020-05-15)
---

### Fixes

- [#2024](https://gitlab.com/meltano/meltano/-/issues/2024) Have plugin venvs not inherit Meltano venv to prevent wrong versions of modules from being loaded


## 1.32.0 - (2020-05-11)
---

### New

- [#2019](https://gitlab.com/meltano/meltano/-/issues/2019) Ask for setting names when adding a new custom plugin

### Changes

- [#2011](https://gitlab.com/meltano/meltano/-/issues/2011) Make tap-gitlab private_token setting optional for easier extraction of public groups and projects
- [#2012](https://gitlab.com/meltano/meltano/-/issues/2012) Add target-jsonl loader

### Fixes

- [#2010](https://gitlab.com/meltano/meltano/-/issues/2010) Fix bug causing dot-separated config keys to not be nested in generated tap or target config
- [#2020](https://gitlab.com/meltano/meltano/-/issues/2020) Fix bug that caused `meltano select` to add `select` option to every plugin in `meltano.yml` instead of just the specified one
- [#2021](https://gitlab.com/meltano/meltano/-/issues/2021) Only ask for capabilities when adding a custom extractor, not a loader or other plugin


## 1.31.0 - (2020-05-04)
---

### Changes

- [#1987](https://gitlab.com/meltano/meltano/-/issues/1987) Restore GitLab and Zendesk data sources in UI
- [#2005](https://gitlab.com/meltano/meltano/-/issues/2005) Add "Don't see your data source here?" option in UI
- [#2008](https://gitlab.com/meltano/meltano/-/issues/2008) Clarify that pipelines UI only supports target-postgres
- [#2007](https://gitlab.com/meltano/meltano/-/issues/2007) Don't install airflow, dbt and target-postgres by default as part of 'meltano init'
- [#2007](https://gitlab.com/meltano/meltano/-/issues/2007) Only run 'airflow scheduler' as part of 'meltano ui' when airflow is installed
- [#2007](https://gitlab.com/meltano/meltano/-/issues/2007) Install airflow, dbt, and target-postgres on DigitalOcean images


## 1.30.1 - (2020-04-23)
---

### Fixes
- [#1985](https://gitlab.com/meltano/meltano/-/issues/1985) Fixed bug with Airflow installs WTForms 2.3.0 instead of 2.2.1, which is incompatible


## 1.30.0 - (2020-04-20)
---

### New

- [#1953](https://gitlab.com/meltano/meltano/-/issues/1953) Show design attribute descriptions in tooltips in report builder
- [#1787](https://gitlab.com/meltano/meltano/-/issues/1787) Show Shopify extractor in UI

### Changes

- [!1611](https://gitlab.com/meltano/meltano/-/merge_requests/1611) Only show design description if it is different from design label


## 1.29.1 - (2020-04-16)
---

### New

- [#1948](https://gitlab.com/meltano/meltano/-/issues/1948) Show Intercom button in bottom right on MeltanoData.com instances
- [#1930](https://gitlab.com/meltano/meltano/-/issues/1930) Add button to remove report from dashboard when editing dashboard
- [#1845](https://gitlab.com/meltano/meltano/-/issues/1845) Add button to delete report to report builder interface
- [#1849](https://gitlab.com/meltano/meltano/-/issues/1849) Add button to rename report to report builder interface
- [#1951](https://gitlab.com/meltano/meltano/-/issues/1951) Add button to edit dashboard name and description to dashboard page

### Changes

- [!1607](https://gitlab.com/meltano/meltano/-/merge_requests/1607) Move date range picker into results area of report builder interface
- [!1608](https://gitlab.com/meltano/meltano/-/merge_requests/1608) Make report title more prominent in report builder


## 1.29.0 - (2020-04-13)
---

## 1.28.1 - (2020-04-09)
---

### New

- [#1940](https://gitlab.com/meltano/meltano/-/issues/1940) Show Google Ads extractor in UI

### Changes

- [#1941](https://gitlab.com/meltano/meltano/-/issues/1941) Suggest disabling ad blocker if inline docs iframe for an Ads or Analytics extractor failed to load
- [#1667](https://gitlab.com/meltano/meltano/-/issues/1667) Have 'meltano init' create system database and install airflow, dbt, and target-postgres plugins

### Fixes

- [#1942](https://gitlab.com/meltano/meltano/-/issues/1942) Ensure navigation bar is hidden in production when docs are viewed inline


## 1.28.0 - (2020-04-06)
---

### New

- [#1937](https://gitlab.com/meltano/meltano/-/issues/1937) Add optional `plugin_type` argument to `meltano install` to only (re)install plugins of a certain type


### Fixes

- [#1938](https://gitlab.com/meltano/meltano/-/issues/1938) Display error message when viewing dashboard before pipeline has run


## 1.27.3 - (2020-04-02)
---

### Fixes

- [#1938](https://gitlab.com/meltano/meltano/-/issues/1938) Fix regression causing dashboards and reports not to load when readonly mode is enabled (like on the demo instance)


## 1.27.2 - (2020-04-02)
---

### Fixes

- [#1936](https://gitlab.com/meltano/meltano/-/issues/1936) Fix regression causing UI to fail when analytics/tracking is enabled


## 1.27.1 - (2020-04-02)
---

### New

- [#1477](https://gitlab.com/meltano/meltano/-/issues/1477) Allow read-only mode and authentication to be used at the same time, to allow anonymous read-only access and only require authentication for write actions.
- [#1914](https://gitlab.com/meltano/meltano/-/issues/1914) Allow default dashboards and reports to be updated in place if package contains snapshots of older versions
- [#1933](https://gitlab.com/meltano/meltano/-/issues/1933) Allow Meltano UI Google Analytics ID to be overridden using environment variable

### Changes

- [#1896](https://gitlab.com/meltano/meltano/-/issues/1896) Set pipeline update interval to daily by default, to start after first successful manual run
- [#1888](https://gitlab.com/meltano/meltano/-/issues/1888) Explain in "Edit Connection" button tooltip why it may be disabled
- [#1890](https://gitlab.com/meltano/meltano/-/issues/1890) Clarify that changing Start Date requires a new pipeline to be set up
- [#1892](https://gitlab.com/meltano/meltano/-/issues/1892) Clarify in Run Log modal that the "Explore" button can also be found on the Connections page
- [#1891](https://gitlab.com/meltano/meltano/-/issues/1891) Show data source logo and label in Run Log modal header insteadof pipeline ID
- [#1893](https://gitlab.com/meltano/meltano/-/issues/1893) Hide "Download Log" button while pipeline is running instead of disabling it
- [#1894](https://gitlab.com/meltano/meltano/-/issues/1894) Suggest connecting a data source on Pipelines page when there are no pipelines yet
- [#1912](https://gitlab.com/meltano/meltano/-/issues/1912) Suggest user gets in touch if the report they're looking for is not included by default

### Fixes

- [#1911](https://gitlab.com/meltano/meltano/-/issues/1911) Display "Last updated: Updating..." instead of "Last updated: 1969-12-31" on reports while pipeline is running
- [#1910](https://gitlab.com/meltano/meltano/-/issues/1910) Fix pipeline "Start date" and report "Data starting from" off-by-1 errors caused by timezone differences


## 1.27.0 - (2020-03-30)
---

### Changes

- [#1909](https://gitlab.com/meltano/meltano/-/issues/1909) Suggest disabling ad blocker if request related to an Ads or Analytics extractor was blocked by browser
- [#1886](https://gitlab.com/meltano/meltano/-/issues/1886) Don't prepopulate date fields that are not required and are better left blank
- [#1887](https://gitlab.com/meltano/meltano/-/issues/1887) Hide End Date fields in connection setup since our end-users will want to import everything
- [#1905](https://gitlab.com/meltano/meltano/-/issues/1905) Hide Google Analytics Reports field from UI since startup founder end-users will stick with default

### Fixes

- [#1920](https://gitlab.com/meltano/meltano/-/issues/1920) Fix extractor logo on Google Analytics Explore page
- [#1895](https://gitlab.com/meltano/meltano/-/issues/1895) Fix bug causing newly created pipeline not to show as running when it is
- [#1906](https://gitlab.com/meltano/meltano/-/issues/1906) Fix "Test Connection" for extractors that require a file to be uploaded, like Google Analytics
- [#1931](https://gitlab.com/meltano/meltano/-/issues/1931) Validate uploaded file path when saving or testing connection settings


## 1.26.2 - (2020-03-26)
---

### Fixes

- [#1883](https://gitlab.com/meltano/meltano/-/issues/1883) Fix dashboard and embedded reports failing to load when design has no joins


## 1.26.1 - (2020-03-26)
---

### Changes

- [#1854](https://gitlab.com/meltano/meltano/-/issues/1854) Remove non-marketing-sales data sources from UI
- [#1881](https://gitlab.com/meltano/meltano/-/issues/1881) Store in system database when user was last active
- [#1846](https://gitlab.com/meltano/meltano/-/issues/1846) Freeze reports with relative date filters in time when shared or embedded
- [#1847](https://gitlab.com/meltano/meltano/-/issues/1847) Show date range on embedded reports and dashboards
- [#1847](https://gitlab.com/meltano/meltano/-/issues/1847) Show date range on reports on dashboards


## 1.26.0 - (2020-03-23)
---

### Changes

- [#1188](https://gitlab.com/meltano/meltano/-/issues/1188) Allow sorting by timeframe period columns (e.g. "Creation Date: Month", "Creation Date: Year")
- [#1873](https://gitlab.com/meltano/meltano/-/issues/1873) Display error message when viewing model/design/report before pipeline has run
- [#1874](https://gitlab.com/meltano/meltano/-/issues/1874) Print full error when initial model compilation fails
- [#1875](https://gitlab.com/meltano/meltano/-/issues/1875) Automatically run query when sorting is changed
- [#1876](https://gitlab.com/meltano/meltano/-/issues/1876) Don't store Analyze UI state in report file
- [#1877](https://gitlab.com/meltano/meltano/-/issues/1877) Allow designs to reference the same table more than once
- [#1878](https://gitlab.com/meltano/meltano/-/issues/1878) Recompile models when meltano is upgraded


## 1.25.1 - (2020-03-19)

---

### New

- [#1799](https://gitlab.com/meltano/meltano/issues/1799) Improve date range UX by displaying the date range associated with each attribute in the `<select>` (previously the user had to manually check each one-by-one to see if it had an associated date range filter)

### Changes

- [#1799](https://gitlab.com/meltano/meltano/issues/1799) Update "Date Range(s)" button label to account for pluralization
- [#1799](https://gitlab.com/meltano/meltano/issues/1799) Fallback to inline text and only display the date range `<select>` if there are two or more date ranges to filter on
- [#1799](https://gitlab.com/meltano/meltano/issues/1799) Update date range picker to initialize at the first attribute with a valid date range
- [#1799](https://gitlab.com/meltano/meltano/issues/1799) Update the Report Builder's "jump to date range dropdown" buttons (small calendar icon button associated with the left pane's attribute items) to automatically focus the date range that's associated

### Fixes

- [#1872](https://gitlab.com/meltano/meltano/-/issues/1872) Delete state left over from different pipeline run for same extractor
- [#1779](https://gitlab.com/meltano/meltano/-/issues/1779) Fix loading report directly by URL when design request completes before reports request


## 1.25.0 - (2020-03-16)

---

### New

- [#1843](https://gitlab.com/meltano/meltano/issues/1843) Update the Google Ads Extractor selected attributes definition to also extract the Ad Network and Device segments for the Ads Performance Reports.

### Changes

- [#1852](https://gitlab.com/meltano/meltano/-/issues/1852) Move Pipelines after Connections in navbar
- [#1850](https://gitlab.com/meltano/meltano/-/issues/1850) Rename Connections tab "Connection" and "Pipeline" buttons to "Edit Connection", and "View Pipeline"
- [#1856](https://gitlab.com/meltano/meltano/-/issues/1856) Remove "Custom" data source option from UI
- [#1867](https://gitlab.com/meltano/meltano/-/issues/1867) Make timeframe table headings more human-friendly

### Fixes

- [#1848](https://gitlab.com/meltano/meltano/-/issues/1848) Fix Explore page "Report Builder" column loading when model name and model topic name do not match

## 1.24.1 - (2020-03-12)

---

### New

- [!1523](https://gitlab.com/meltano/meltano/merge_requests/1523) Add support for relative date filter definitions to Meltano Filters. That means that filters over dates and times can have a `[+-]N[dmy]` format instead of a fixed date. That allows Meltano to generate a date relative to a pivot date provided by in the query definition or `NOW()`.
- [#1830](https://gitlab.com/meltano/meltano/issues/1830) Add relative vs. absolute date ranges to date range picker of Report Builder

### Changes

- [#1830](https://gitlab.com/meltano/meltano/issues/1830) Update date ranges calendars with "Today" marker for improved UX

## 1.24.0 - (2020-03-09)

---

### Changes

- [#1831](https://gitlab.com/meltano/meltano/issues/1831) Change main navigation "Reports" to "Explore" and update its nested CTAs to link to a landing page per data source
- [#1705](https://gitlab.com/meltano/meltano/issues/1705) Remove `meltano permissions` feature now that it has been extracted into https://gitlab.com/gitlab-data/permifrost.
- Updated "Report Builder" page with a header to better communicate what the page is for.

### Fixes

- [#1840](https://gitlab.com/meltano/meltano/-/issues/1840) Format InputDateIso8601 value as YYYY-MM-DD since a full timestamp value could represent a different date in UTC and local timezone
- [#1842](https://gitlab.com/meltano/meltano/issues/1842) Fix empty filter attributes bug for non-join designs

## 1.23.2 - (2020-03-05)

---

### New

- [#1820](https://gitlab.com/meltano/meltano/issues/1820) Add Vertical Bar chart type to Report chart options

### Changes

- [#1820](https://gitlab.com/meltano/meltano/issues/1820) Updated chart type selection as a dropdown for improved UX (ensures the chart icon is adorned with its label)

### Fixes

- [#1837](https://gitlab.com/meltano/meltano/issues/1837) Fix tap-mongodb database name setting
- [#1838](https://gitlab.com/meltano/meltano/issues/1838) Properly handle dates and timezones in date range picker
- [#1838](https://gitlab.com/meltano/meltano/issues/1838) Ensure records on boundary dates are included when using date range picker with column of type "time"

## 1.23.1 - (2020-03-04)

---

### Fixes

- [#1836](https://gitlab.com/meltano/meltano/issues/1820) Don't crash when gunicorn is sent HUP signal to reload Meltano service

## 1.23.0 - (2020-03-02)

---

### New

- [#1601](https://gitlab.com/meltano/meltano/issues/1601) Add Explore landing pages per data source to act as an aggregate jump-off point to related dashboards, reports, report templates, and more

### Changes

- [#1601](https://gitlab.com/meltano/meltano/issues/1601) Change "Reports" CTA in each Pipeline and the JobLog modal to link to its corresponding and newly added Explore page
- [#1698](https://gitlab.com/meltano/meltano/issues/1698) Change information architecture to separate Connections and Pipelines into distinct pages

### Fixes

- [#1811](https://gitlab.com/meltano/meltano/issues/1811) Fix an issue when installing a custom plugin.
- [#1794](https://gitlab.com/meltano/meltano/issues/1794) Remove the notification field when notifications are disabled.
- [#1815](https://gitlab.com/meltano/meltano/issues/1815) Fix `mapActions` misplacement in `computed` vs. `methods`
- [#1468](https://gitlab.com/meltano/meltano/issues/1468) Update asn1crypto to get Meltano to work on macOS Catalina

## 1.22.2 - (2020-02-27)

---

### Fixes

- [#1809](https://gitlab.com/meltano/meltano/issues/1809) Fix LogModal padding render issue and `TypeError` with proper conditional check prior to dereferencing
- [#1810](https://gitlab.com/meltano/meltano/issues/1810) Fix an issue where Notifications would not be sent when the application used multiple workers

## 1.22.1 - (2020-02-26)

---

### New

- [#1783](https://gitlab.com/meltano/meltano/issues/1873) Add Shopify extractor as a hidden plugin
- [#1499](https://gitlab.com/meltano/meltano/issues/1499) Add date range selector to Analyze UI (requires a `type=date` or `type=time` in each model needing this functionality)

### Changes

- [#1777](https://gitlab.com/meltano/meltano/issues/1777) Update Meltano Analyze to only preselect the first column and aggregate attributes when no attributes have a `require`d setting
- [#1796](https://gitlab.com/meltano/meltano/issues/1796) Update date range and filter changes to trigger autorun if enabled

### Fixes

- [#1798](https://gitlab.com/meltano/meltano/issues/1798) Add OK button to toasts that couldn't be dismissed previously, to prevent them from getting in the way of modal buttons
- [#1803](https://gitlab.com/meltano/meltano/issues/1803) Ensure SMTP credentials can be set via environment variables
- [#1778](https://gitlab.com/meltano/meltano/issues/1778) Fix missing pipeline date when visiting page directly from URL

## 1.22.0 - (2020-02-24)

---

### New

- [#1646](https://gitlab.com/meltano/meltano/issues/1646) Add default Stripe dashboard
- [#1759](https://gitlab.com/meltano/meltano/issues/1759) Add default reports and dashboard for Google Ads data
- [#1775](https://gitlab.com/meltano/meltano/issues/1775) Add default dashboard for GitLab extractor
- [#1714](https://gitlab.com/meltano/meltano/issues/1714) Add support for a `required` setting in Models so Analyze can still work with more complex reporting scenarios (Facebook and Google Adwords need this)
- [#1780](https://gitlab.com/meltano/meltano/issues/1780) Add default reports and dashboard for Facebook Ads data

## 1.21.2 - (2020-02-18)

---

### New

- [#1740](https://gitlab.com/meltano/meltano/issues/1740) Add "Sharing Reports and Dashboards" section to Getting Started guide
- [#1484](https://gitlab.com/meltano/meltano/issues/1484) Add a subscription field to be notified when a Pipeline will be completed.

### Changes

- [#1740](https://gitlab.com/meltano/meltano/issues/1740) Update Getting Started guide screenshots with up-to-date UI

### Fixes

- [#1751](https://gitlab.com/meltano/meltano/issues/1751) Custom report ordering now works based on user customization
- [#1756](https://gitlab.com/meltano/meltano/issues/1756) Fix embed app to properly render based on `report` or `dashboard` type

## 1.21.1 - (2020-02-17)

---

### Fixes

- [#1754](https://gitlab.com/meltano/meltano/issues/1754) Fix duplicate "Share" button and Reports dropdown clipping issue

## 1.21.0 - (2020-02-17)

---

### New

- [#609](https://gitlab.com/meltano/meltano/issues/609) Add the Google Ads Extractor to Meltano as a hidden plugin. It will be fully enabled on Meltano UI once OAuth support is added. It uses the tap defined in https://gitlab.com/meltano/tap-adwords/
- [#1693](https://gitlab.com/meltano/meltano/issues/1693) Add default transformations for the Google Ads Extractor. They are using the dbt package defined in https://gitlab.com/meltano/dbt-tap-adwords
- [#1694](https://gitlab.com/meltano/meltano/issues/1694) Add default Meltano Models for the Google Ads Extractor. They are defined in https://gitlab.com/meltano/model-adwords
- [#1695](https://gitlab.com/meltano/meltano/issues/1695) Add documentation for the Google Ads Extractor
- [#1723](https://gitlab.com/meltano/meltano/issues/1723) Add various mobile and widescreen related style tweaks to improve base layout at mobile and widescreen widths

### Changes

- [!1460](https://gitlab.com/meltano/meltano/merge_requests/1460) Remove the FTP access from Meltano hosted instances
- [#1629](https://gitlab.com/meltano/meltano/issues/1629) Add "Share Dashboard" functionality
- [#1629](https://gitlab.com/meltano/meltano/issues/1629) Update report "Embed" button to "Share" and include a share link to accompany the embed snippet

### Fixes

- [#1680](https://gitlab.com/meltano/meltano/issues/1680) Fix initial "Last Run" button of a pipeline run to properly open the corresponding job log

## 1.20.1 - (2020-02-13)

---

### New

- [#1650](https://gitlab.com/meltano/meltano/issues/1650) create TOS page and add TOS link to website footer

### Changes

- [#1681](https://gitlab.com/meltano/meltano/issues/1681) Update `transform` during pipeline save to conditionally set `skip` vs. `run` to prevent wasted cycles for extractors that lack transformations
- [#1696](https://gitlab.com/meltano/meltano/issues/1696) Update dashboards list to be alphabetically sorted
- [#1710](https://gitlab.com/meltano/meltano/issues/1710) Hide `tap-fastly` in UI

### Fixes

- [#1696](https://gitlab.com/meltano/meltano/issues/1696) Fix duplicate chart renders when dashboard is loaded
- [#1696](https://gitlab.com/meltano/meltano/issues/1696) Fix "Add to Dashboards" button when loading an existing report (additionally updated `disabled` button states)
- [#1711](https://gitlab.com/meltano/meltano/issues/1711) Disable fields of all kinds when a plugin setting is protected or set in env or meltano.yml
- [#1712](https://gitlab.com/meltano/meltano/issues/1712) Fix lock icon tooltip message on plugin settings that were set in env or meltano.yml
- [#1677](https://gitlab.com/meltano/meltano/issues/1677) Properly represent values of boolean settings that were set using environment verariables in UI

## 1.20.0 - (2020-02-10)

---

### New

- [#1682](https://gitlab.com/meltano/meltano/issues/1682) Use human-readable update interval labels

### Changes

- [#1514](https://gitlab.com/meltano/meltano/issues/1514) Remove DBT docs integration
- [#1679](https://gitlab.com/meltano/meltano/issues/1679) Prevent the `hidden` settings from being sent to the front-end, potentially causing configuration failure

### Fixes

- [#1675](https://gitlab.com/meltano/meltano/issues/1675) Fix future grant diffing for databases and schemas
- [#1674](https://gitlab.com/meltano/meltano/issues/1674) Fix duplicate pipelines bug resulting from recent addition to view and update existing connections

## 1.19.2 - (2020-02-06)

---

### Fixes

- [#1672](https://gitlab.com/meltano/meltano/issues/1672) Pin Werkzeug version to 0.16.1 since 1.0.0 is unsupported by Flask-BabelEx

## 1.19.1 - (2020-02-06)

---

### Fixes

- [#1671](https://gitlab.com/meltano/meltano/issues/1671) Fix error handling bug that caused a console error that impacted further UI interaction

## 1.19.0 - (2020-02-06)

---

### New

- [#1545](https://gitlab.com/meltano/meltano/issues/1545) Add read-only report embed functionality via embeddable `iframe` copy-to-clipboard snippet
- [#1606](https://gitlab.com/meltano/meltano/issues/1606) Update UI after successful plugin configuration with auto installed reports and dashboards
- [#1614](https://gitlab.com/meltano/meltano/issues/1614) Add 'Fix Connection' and 'View Connection' CTAs to Integrations with corresponding pipelines
- [#1550](https://gitlab.com/meltano/meltano/issues/1550) Add the Meltano OAuth Service integration to manage the OAuth flow in the plugin configuration

### Changes

- [#1594](https://gitlab.com/meltano/meltano/issues/1594) Improve onboarding UX by moving the "Update Interval" selection to a post-successful-pipeline action
- [#1594](https://gitlab.com/meltano/meltano/issues/1594) Update pipelines to be sorted alphabetically to match data sources organization
- [#1659](https://gitlab.com/meltano/meltano/issues/1659) Update query attribute toggling and results UX when autorun query is on (via 500ms debounce)
- [#1475](https://gitlab.com/meltano/meltano/issues/1475) GitLab extractor in the UI steers user towards a single data source

### Fixes

- [#1657](https://gitlab.com/meltano/meltano/issues/1657) Fix `update_dashboard` error when payload lacked a `new_settings` key
- [#1602](https://gitlab.com/meltano/meltano/issues/1602) Fix instances where `<a disabled='...'>` vs. `<button disabled='...'>` didn't functionally disable the button (previously they were only disabled visually)
- [#1656](https://gitlab.com/meltano/meltano/issues/1656) Fix conditional header in docs to support Meltano.com and inline docs within the Meltano app

## 1.18.0 - (2020-02-03)

---

### New

- [#1154](https://gitlab.com/meltano/meltano/issues/1154) Adds non-dry mode to `meltano permissions` on Snowflake so that queries can be executed
- [#1578](https://gitlab.com/meltano/meltano/issues/1578) User can request help to delete their data from their MeltanoData instance

### Changes

- [#1516](https://gitlab.com/meltano/meltano/issues/1516) Pipelines now show extractor label rather than name
- [#1652](https://gitlab.com/meltano/meltano/issues/1652) Removes the `--full-refresh` command from `meltano permissions`

### Fixes

- [#1595](https://gitlab.com/meltano/meltano/issues/1595) Updates `meltano permissions` to only revoke permissions on databases defined in the spec
- [#1588](https://gitlab.com/meltano/meltano/issues/1588) Update `scrollTo` behavior in Job Log to work across browsers
- [#1660](https://gitlab.com/meltano/meltano/issues/1660) Fix minor action/mutation bug when loading a report in Analyze
- [#1607](https://gitlab.com/meltano/meltano/issues/1607) Fix inaccurate error during report additions/removal from dashboards (via refactor SSOT reports store)

## 1.17.1 - (2020-01-29)

---

### Changes

- [#1625](https://gitlab.com/meltano/meltano/issues/1625) Update docs on meltano.com to only include extractors and loaders provided in the hosted version of Meltano.
- [#1590](https://gitlab.com/meltano/meltano/issues/1590) Add additional targets to `dbt clean`
- [#1655](https://gitlab.com/meltano/meltano/issues/1655) Add UX message to close buttons in Job Log Modal to reinforce that the pipeline still runs after closing (Ben's hover idea)

### Fixes

- [#1618](https://gitlab.com/meltano/meltano/issues/1618) Fix an issue where an expired session would not redirect to the Login page
- [#1630](https://gitlab.com/meltano/meltano/issues/1630) Fix an integrations setup bug that prevented subsequent pipelines to be created unless a full page refresh occurred

## 1.17.0 - (2020-01-27)

---

### New

- [#1462](https://gitlab.com/meltano/meltano/issues/1462) User will be able to reorder dashboard reports
- [#1482](https://gitlab.com/meltano/meltano/issues/1482) Add future grants and revocations for schemas, tables, and views for roles in the `meltano permissions` command
- [#1376](https://gitlab.com/meltano/meltano/issues/1376) Add last updated date to reports
- [#1409](https://gitlab.com/meltano/meltano/issues/1409) Add data start date to Analysis page

- [#1241](https://gitlab.com/meltano/meltano/issues/1241) Add `dashboard` plugin type to enable bundling curated reports and dashboards for data sources
- [#1241](https://gitlab.com/meltano/meltano/issues/1241) Add `--include-related` flag to `meltano add` and `meltano install` to automatically install related plugins based on namespace
- [#1241](https://gitlab.com/meltano/meltano/issues/1241) Add default dashboard and reports for Google Analytics

### Changes

- [#1481](https://gitlab.com/meltano/meltano/issues/1481) Add table and view revocations for roles in the `meltano permissions` command
- [#1459](https://gitlab.com/meltano/meltano/issues/1459) Users can no longer install tap-carbon-intensity from the UI

### Fixes

- [#1600](https://gitlab.com/meltano/meltano/issues/1600) Fix tooltip for Data Source "Connect" buttons
- [#1605](https://gitlab.com/meltano/meltano/issues/1605) Fix an infinite loop causing extraneous API calls to the configuration endpoint
- [#1561](https://gitlab.com/meltano/meltano/issues/1561) Fix `onFocusInput()` to properly focus-and-auto-scroll to `<input type='file'>`s in the data source docs UI
- [#1561](https://gitlab.com/meltano/meltano/issues/1561) Fix `<input type='file'>` styling to better accommodate flexible widths

## 1.16.1 - (2020-01-23)

---

### New

- [#1592](https://gitlab.com/meltano/meltano/issues/1592) Add MAX and MIN aggregate functions to Meltano Models
- [#1552](https://gitlab.com/meltano/meltano/issues/1552) Add "Custom" data source CTA to link to the create custom data source docs
- [#1462](https://gitlab.com/meltano/meltano/issues/1462) User will be able to reorder dashboard reports

### Changes

- [#1510](https://gitlab.com/meltano/meltano/issues/1510) Remove breadcrumbs (not currently useful)
- [#1589](https://gitlab.com/meltano/meltano/issues/1589) Add dbt-specific files to a .gitignore
- [#1402](https://gitlab.com/meltano/meltano/issues/1402) Onboarding redesign to minimize steps and friction ('Extractors' as 'Data Sources', pipelines are secondary to 'Data Source' integrations, and removed loader, transform, and pipeline name as editable in favor of preselected values in accordance with our hosted solution)
- [#1402](https://gitlab.com/meltano/meltano/issues/1402) Local development now requires `.env` to connect a `target-postgres` loader (docs update to follow in [#1586](https://gitlab.com/meltano/meltano/issues/1586) )
- [#1410](https://gitlab.com/meltano/meltano/issues/1410) Update the Design UI to expose timeframes explicitly

### Fixes

- [#1573](https://gitlab.com/meltano/meltano/issues/1573) Fix docs `shouldShowNavbar` conditional and improve query string `embed=true` parsing
- [#1579](https://gitlab.com/meltano/meltano/issues/1579) Make color contrast for CTA buttons accessible
- [#1410](https://gitlab.com/meltano/meltano/issues/1410) Fix a problem with Report that has timeframes selections

### Breaks

## 1.16.0 - (2020-01-20)

---

### New

- [#1556](https://gitlab.com/meltano/meltano/issues/1556) Add default transformations for the Facebook Ads Extractor. They are using the dbt package defined in https://gitlab.com/meltano/dbt-tap-facebook
- [#1557](https://gitlab.com/meltano/meltano/issues/1557) Add default Meltano Models for the Facebook Ads Extractor. They are defined in https://gitlab.com/meltano/model-facebook
- [#1560](https://gitlab.com/meltano/meltano/issues/1560) Make the Facebook Ads Extractor available by default on Meltano UI

### Changes

- [#1541](https://gitlab.com/meltano/meltano/issues/1541) Revert `tap-csv`'s `kind: file` to text input for `csv_files_definition` as we don't fully support `tap-csv` via the UI with single (definition json) and multiple (csv files) file uploading
- [#1477](https://gitlab.com/meltano/meltano/issues/1477) Add a `read-only` mode to Meltano to disable all modifications from the UI

### Fixes

### Breaks

## 1.15.1 - (2020-01-16)

---

### New

- [#608](https://gitlab.com/meltano/meltano/issues/608) Add the Facebook Ads Extractor to Meltano as a hidden plugin. It will be fully enabled on Meltano UI once bundled Transformations and Models are added. It uses the tap defined in https://gitlab.com/meltano/tap-facebook/
- [meltano/model-stripe#2](https://gitlab.com/meltano/model-stripe/issues/2) Add timeframes to the Stripe models
- [#1533](https://gitlab.com/meltano/meltano/issues/1533) Add documentation for the Facebook Ads Extractor

### Changes

- [#1527](https://gitlab.com/meltano/meltano/issues/1527) Update the dashboard modal header to properly differentiate between "Create" and "Edit"
- [#1456](https://gitlab.com/meltano/meltano/issues/1456) 404 Error page now has better back functionality and ability to file new issues directly from the page

### Fixes

- [#1538](https://gitlab.com/meltano/meltano/issues/1538) Fix timeframes not properly displaying on the base table
- [#1574](https://gitlab.com/meltano/meltano/issues/1574) Fix an issue with Meltano crashing after a succesful login
- [#1568](https://gitlab.com/meltano/meltano/issues/1568) Restore support for custom plugins that don't have their available settings defined in discovery.yml

## 1.15.0 - (2020-01-13)

---

### New

- [#1483](https://gitlab.com/meltano/meltano/issues/1483) Add login audit columns to track last login time
- [#1480](https://gitlab.com/meltano/meltano/issues/1480) Add tests to `meltano permissions` command for Snowflake
- [#1392](https://gitlab.com/meltano/meltano/issues/1392) Add inline docs to Extractor configurations in iteration toward improving data setup onboarding

### Changes

- [#1480](https://gitlab.com/meltano/meltano/issues/1480) Add schema revocations for roles in the `meltano permissions` command
- [#1458](https://gitlab.com/meltano/meltano/issues/1458) Remove tap-carbon-intensity-sqlite model from default installation
- [#1458](https://gitlab.com/meltano/meltano/issues/1458) Update docs to reflect new getting started path and updated screenshots
- [#1513](https://gitlab.com/meltano/meltano/issues/1513) Remove dead code related to `/model` route that we no longer link to in favor of the contextual Analyze CTAs and the `MainNav.vue`'s Analyze dropdown
- [#1542](https://gitlab.com/meltano/meltano/issues/1542) Update version, logout, and help UI partial (upper right) to have less prominence and more clearly communicate the "Sign Out" action

### Fixes

- [#1480](https://gitlab.com/meltano/meltano/issues/1480) Fix database revocations corner case for roles in the `meltano permissions` command
- [#1553](https://gitlab.com/meltano/meltano/issues/1553) Fix bug occurring when loading a report that lacks join tables
- [#1540](https://gitlab.com/meltano/meltano/issues/1540) Meltano Analyze will now leverage Pipelines instead of Loaders in the connection dropdown
- [#1540](https://gitlab.com/meltano/meltano/issues/1540) Meltano Analyze will now infer the connection to use instead of it being provided by the user

### Breaks

## 1.14.3 - (2020-01-09)

---

### Fixes

- [#1521](https://gitlab.com/meltano/meltano/issues/1521) Sanitize user-submitted string before using it in file path

## 1.14.2 - (2020-01-09)

---

### New

- [#1391](https://gitlab.com/meltano/meltano/issues/1391) Lock all settings that are controlled through environment variables
- [#1393](https://gitlab.com/meltano/meltano/issues/1393) Add contextual Analyze CTAs for each Pipeline in the Pipelines list
- [#1551](https://gitlab.com/meltano/meltano/issues/1551) Add dbt clean before compile and runs

### Changes

- [#1424](https://gitlab.com/meltano/meltano/issues/1424) Update pipeline elapsed time display to be more human friendly

### Fixes

- [#1430](https://gitlab.com/meltano/meltano/issues/1430) Fix the state not stored for pipelines when Transforms run
- [#1448](https://gitlab.com/meltano/meltano/issues/1448) Fix `AnalyzeList.vue` to display message and link when lacking contextual models

### Breaks

## 1.14.1 - (2020-01-06)

---

### Fixes

- [#1520](https://gitlab.com/meltano/meltano/issues/1520) Fix bug when updating a dashboard that could undesirably overwrite another existing dashboard

### Breaks

## 1.14.0 - (2019-12-30)

---

### New

- [#1461](https://gitlab.com/meltano/meltano/issues/1461) Display toasted notification for report adding to dashboard
- [#1419](https://gitlab.com/meltano/meltano/issues/1419) Add ability to edit and delete dashboards
- [#1411](https://gitlab.com/meltano/meltano/issues/1411) Add download log button to Job Log Modal

### Changes

- [#1311](https://gitlab.com/meltano/meltano/issues/1311) Remove unused meltano/meltano/runner docker image
- [#1502](https://gitlab.com/meltano/meltano/issues/1502) Update configuration file uploads to occur on save vs. file picker completion

### Fixes

- [#1518](https://gitlab.com/meltano/meltano/issues/1518) Fix bug that caused all text fields to show up as required in configuration modals
- [#1446](https://gitlab.com/meltano/meltano/issues/1446) Fix bug that could result in a broken report when the report URL was manually modified
- [#1411](https://gitlab.com/meltano/meltano/issues/1411) Fix bug when reading too large a job log file

## 1.13.0 - (2019-12-23)

---

### New

- [#1269](https://gitlab.com/meltano/meltano/issues/1269) Add `kind: file` so single file uploads can be used with extractors (`tap-google-analytics`'s `key_file_location` is the first user)
- [#1494](https://gitlab.com/meltano/meltano/issues/1494) Add `LIKE` options to Analyze Filter UI so users better understand what filtering patterns are available

### Changes

- [#1399](https://gitlab.com/meltano/meltano/issues/1399) Log Modal now has a prompt to explain potential factors in required time for pipelines to complete
- [#1433](https://gitlab.com/meltano/meltano/issues/1433) Remove `/orchestrate` route and thus the Airflow iframe as this is overkill for our current target users

### Fixes

- [#1434](https://gitlab.com/meltano/meltano/issues/1434) Fix Analyze CTAs to only enable if at least one related pipeline has succeeded
- [#1447](https://gitlab.com/meltano/meltano/issues/1447) Various fixes around loading and reloading reports to mitigate false positive `sqlErrorMessage` conditions
- [#1509](https://gitlab.com/meltano/meltano/issues/1509) Allow plugin profile config to be set through meltano.yml

## 1.12.2 - (2019-12-20)

---

### New

- [#1437](https://gitlab.com/meltano/meltano/issues/1437) Users can now share their dashboards with an automatically generated email

### Changes

- [#1466](https://gitlab.com/meltano/meltano/issues/1466) Filters now have clear language and indiciation that they use AND for chaining
- [#1464](https://gitlab.com/meltano/meltano/issues/1464) Remove the "only" option for transforms in Create Pipeline form

- [#1399](https://gitlab.com/meltano/meltano/issues/1399) Log Modal now has a prompt to explain potential factors in required time for pipelines to complete
- [#1431](https://gitlab.com/meltano/meltano/issues/1431) Add "pipeline will still run if modal is closed" message in the Job Log Modal

### Changes

- [#1422](https://gitlab.com/meltano/meltano/issues/1422) Update start date field to have a recommendation

### Fixes

- [#1447](https://gitlab.com/meltano/meltano/issues/1447) Various fixes around loading and reloading reports to mitigate false positive `sqlErrorMessage` conditions
- [#1443](https://gitlab.com/meltano/meltano/issues/1443) Fix tooltip clipping in modals
- [#1500](https://gitlab.com/meltano/meltano/issues/1500) Fix `meltano install` not running the migrations.

## 1.12.1 - (2019-12-18)

---

### Changes

- [#1403](https://gitlab.com/meltano/meltano/issues/1403) Remove "Orchestrate", "Model", and "Notebook" from the main navigation until each respective UI is more useful (the `/orchestrate` and `/model` routes still exist)
- [#1476](https://gitlab.com/meltano/meltano/issues/1476) Add database and warehouse revocations for roles in the `meltano permissions` command
- [#1473](https://gitlab.com/meltano/meltano/issues/1473) Update Release issue template to recent guidelines

## 1.12.0 - (2019-12-16)

---

### New

- [#1374](https://gitlab.com/meltano/meltano/issues/1374) Add role revocation for users and roles in the `meltano permissions` command
- [#1377](https://gitlab.com/meltano/meltano/issues/1377) Document cleanup steps after MeltanoData testing
- [#1438](https://gitlab.com/meltano/meltano/issues/1438) Add documentation for DNS spoofing error
- [#1436](https://gitlab.com/meltano/meltano/issues/1436) Add video walkthrough on how to setup Google Analytics so that the Meltano Extractor can be able to access the Google APIs and the Google Analytics data.

### Changes

- [#1350](https://gitlab.com/meltano/meltano/issues/1350) Switch to all lower case for Snowflake permission comparisons in the `meltano permissions` command
- [#1449](https://gitlab.com/meltano/meltano/issues/1449) Hide the Marketo Extractor form Meltano UI
- [#1397](https://gitlab.com/meltano/meltano/issues/1397) Optimize workflow for MeltanoData setup
- [#1423](https://gitlab.com/meltano/meltano/issues/1423) Update sidebar and docs to include Ansible

## 1.11.2 - (2019-12-13)

---

### Changes

- [#1435](https://gitlab.com/meltano/meltano/issues/1435) Change "Model" to "Analyze" so the Pipeline CTA is actionable and less abstract
- [#1432](https://gitlab.com/meltano/meltano/issues/1432) Changed "Close" to "Back" in Log Modal to help mitigate "Am I ending the pipeline?" concerns

### Fixes

- [#1439](https://gitlab.com/meltano/meltano/issues/1439) Fix relative elapsed time since last run time display in the Pipelines UI
- [#1441](https://gitlab.com/meltano/meltano/issues/1441) Fix auto advance to "Create Pipeline" when coming from "Load" step (previously "Transform" step, but this has been removed from the UI)
- [#1440](https://gitlab.com/meltano/meltano/issues/1440) Allow installed plugins to appear in UI even if hidden in configuration

## 1.11.1 - (2019-12-12)

---

### New

- [#1351](https://gitlab.com/meltano/meltano/issues/1351) Add "Create Meltano Account" promo for `meltano.meltanodata.com`
- [#1055](https://gitlab.com/meltano/meltano/issues/1055) Add "Disable" button to Tracking Acknowledgment toast so user's can opt-out from the UI
- [#1408](https://gitlab.com/meltano/meltano/issues/1408) Add "Last Run" context to each pipeline
- [#1408](https://gitlab.com/meltano/meltano/issues/1408) Add "Started At", "Ended At", and "Elapsed" to Job Log modal
- [#1390](https://gitlab.com/meltano/meltano/issues/1390) Display of extractors and loaders can now be configured through the `hidden` property in `discovery.yml`

### Changes

- [#1398](https://gitlab.com/meltano/meltano/issues/1398) Update default Transform from "Skip" to "Run"
- [#1406](https://gitlab.com/meltano/meltano/issues/1406) Update Analyze Query section CSS for improved UX (visually improved organization and scanability)
- [#1417](https://gitlab.com/meltano/meltano/issues/1417) Update SCSS variable usage in components for SSOT styling
- [#1408](https://gitlab.com/meltano/meltano/issues/1408) Updated date and time displays to be human-friendly (`moment.js`)
- [#1268](https://gitlab.com/meltano/meltano/issues/1268) Remove Transform step from UI (Create Schedule still allows choosing "Skip" or "Only" but will intelligently default to "Skip" or "Run")

## 1.11.0 - (2019-12-09)

---

### New

- [#1361](https://gitlab.com/meltano/meltano/issues/1361) Add `kind: hidden` to `discovery.yml` so certain connector settings can validate with a default `value` but remain hidden from the user for improved UX

### Changes

- [#1389](https://gitlab.com/meltano/meltano/issues/1389) Temporary Profiles feature removal (conditionally removed if 2+ profiles not already created so existing users can continue using multiple profiles if created)
- [#1373](https://gitlab.com/meltano/meltano/issues/1373) Update MeltanoData deletion process with 1Password

### Fixes

- [#1401](https://gitlab.com/meltano/meltano/issues/1401) Fix double instance of self hosted CTA on desktop sites

## 1.10.2 - (2019-12-06)

---

### Changes

- [#1371](https://gitlab.com/meltano/meltano/issues/1371) Provide more specific instructions for Google Analytics configuration
- [#1381](https://gitlab.com/meltano/meltano/issues/1381) Update the default directory for client_secrets.json for the Google Analytics Extractor to be located under the extract/ directory and not the project's root.
- [#1345](https://gitlab.com/meltano/meltano/issues/1345) Update the documentation for the [Salesforce Extractor](https://www.meltano.com/plugins/extractors/salesforce.html) to contain additional information on Security Tokens
- [#1383](https://gitlab.com/meltano/meltano/issues/1383) Add CTA for hosted solution signup to navigation

### Fixes

- [#1379](https://gitlab.com/meltano/meltano/issues/1379) Fix an issue with Airflow scheduling too many jobs.
- [#1386](https://gitlab.com/meltano/meltano/issues/1386) Fix connector modal clipping issue where small browser heights prevented accessing the "Save" area

### Breaks

## 1.10.1 - (2019-12-05)

---

### Changes

- [#1373](https://gitlab.com/meltano/meltano/issues/1373) Update MeltanoData deletion process with 1Password
- [#1373](https://gitlab.com/meltano/meltano/issues/1373) Update Analyze dropdown as scrollable to better display model CTAs (scrollable dropdown vs. scrolling entire page)

### Fixes

- [#1373](https://gitlab.com/meltano/meltano/issues/1373) Fix formatting on custom containers in MeltanoData guide

## 1.10.0 - (2019-12-04)

---

### New

- [#1343](https://gitlab.com/meltano/meltano/issues/1343) Add current Meltano version to main navigation

### Changes

- [#1358](https://gitlab.com/meltano/meltano/issues/1358) Update MeltanoData guide with maintenance and debugging instructions
- [#1337](https://gitlab.com/meltano/meltano/issues/1337) Add CTA to installations for free hosted dashboards
- [#1365](https://gitlab.com/meltano/meltano/issues/1365) Add process for deleting meltanodata instances
- [#1340](https://gitlab.com/meltano/meltano/issues/1340) Update connector settings UI to communicate the required status of each setting
- [#1357](https://gitlab.com/meltano/meltano/issues/1357) Update LogModal Analyze CTAs so Analyze can preselect the correct loader for a given analysis

### Fixes

- [#1364](https://gitlab.com/meltano/meltano/issues/1364) Fix instructions to SSH into MeltanoData.com instance

## 1.9.1 - (2019-12-04)

---

### Fixes

- [#1355](https://gitlab.com/meltano/meltano/issues/1355) Upgrade version of `discovery.yml` so that not upgraded Meltano instances with a pre v1.9.0 Meltano version do not break.

## 1.9.0 - (2019-12-03)

---

### New

- [marketing#103](https://gitlab.com/meltano/meltano-marketing/issues/103) Add Google Site Verification token to site
- [#1346](https://gitlab.com/meltano/meltano/issues/1346) Add new tutorial for using FileZilla with a Meltano project
- [#1292](https://gitlab.com/meltano/meltano/issues/1292) Add guide for setting up Meltano projects on meltanodata.com

### Changes

- [#1341](https://gitlab.com/meltano/meltano/issues/1341) Various `discovery.yml` and connector configuration UI updates to improve UX.
- [#1341](https://gitlab.com/meltano/meltano/issues/1341) Updated documentation to communicate the various optional settings of a connector

### Fixes

- [#1334](https://gitlab.com/meltano/meltano/issues/1334) Fix automatic population of airflow.cfg after installation
- [#1344](https://gitlab.com/meltano/meltano/issues/1344) Fix an ELT automatic discovery error when running Meltano on Python3.6

## 1.8.0 - (2019-12-02)

---

### New

- [#764](https://gitlab.com/meltano/meltano/issues/764) Add plugin profiles to enable multiple configurations for extractors
- [#1081](https://gitlab.com/meltano/meltano/issues/1081) Add ability to delete data pipelines
- [#1217](https://gitlab.com/meltano/meltano/issues/1217) Add "Test Connection" button to validate connection settings prior to ELT runs
- [#1236](https://gitlab.com/meltano/meltano/issues/1236) Add contextual Analyze CTAs in the Job Log UI
- [#1271](https://gitlab.com/meltano/meltano/issues/1271) Add labels in discovery.yml for easy brand definition

### Changes

- [#1323](https://gitlab.com/meltano/meltano/issues/1323) Add CTA to send users to Typeform to provide info for setting up a hosted dashboard

- [#1323](https://gitlab.com/meltano/meltano/issues/1323) Add CTA to send users to Typeform to provide info for setting up a hosted dashboard
- [#1271](https://gitlab.com/meltano/meltano/issues/1271) Improve messaging on tap and target settings modals
- [#1226](https://gitlab.com/meltano/meltano/issues/1226) Update Pipelines main navigation link to show all data pipeline schedules if that step has been reached
- [#1323](https://gitlab.com/meltano/meltano/issues/1323) Add CTA to send users to Typeform to provide info for setting up a hosted dashboard
- [#1271](https://gitlab.com/meltano/meltano/issues/1271) Improve messaging on tap and target settings modals
- [#1246](https://gitlab.com/meltano/meltano/issues/1246) Update the [Salesforce API + Postgres](https://www.meltano.com/tutorials/salesforce-and-postgres.html) Tutorial to use Meltano UI for setting up the Extractor and Loader, running the ELT pipeline and analyzing the results.

- [#1225](https://gitlab.com/meltano/meltano/issues/1225) Update dbt docs link to be conditional so the user doesn't experience 404s

## 1.7.2 - (2019-11-26)

---

### Fixes

- [#1318](https://gitlab.com/meltano/meltano/merge_requests/1318/) Pin dbt version to `v0.14.4` to address Meltano Transformation failing when using dbt `v0.15.0`

## 1.7.1 - (2019-11-25)

---

### Fixes

- [#1184](https://gitlab.com/meltano/meltano/merge_requests/1184/) Fix `contextualModels` implementation for contextual CTAs in Job Log modal

## 1.7.0 - (2019-11-25)

---

### New

- [#1236](https://gitlab.com/meltano/meltano/issues/1236) Add contextual Analyze CTAs in the Job Log UI

### Fixes

- [#1298](https://gitlab.com/meltano/meltano/issues/1298) Let default entity selection be configured in discovery.yml under `select`
- [#1298](https://gitlab.com/meltano/meltano/issues/1298) Define default entity selection for tap-salesforce
- [#1304](https://gitlab.com/meltano/meltano/issues/1304) Fix Meltano subprocess fetching large catalogs (e.g. for Salesforce) getting stuck do to the subprocess' stderr buffer filling and the process getting deadlocked.

## 1.6.0 - (2019-11-18)

---

### New

- [#1235](https://gitlab.com/meltano/meltano/issues/1235) Add help link button in the app
- [#1285](https://gitlab.com/meltano/meltano/issues/1285) Add link to YouTube guidelines for release instructions
- [#1277](https://gitlab.com/meltano/meltano/issues/1277) Move sections that don't apply to outside contributors from Contributing and Roadmap docs to Handbook: Release Process, Release Schedule, Demo Day, Speedruns, DigitalOcean Marketplace

### Changes

- [#1257](https://gitlab.com/meltano/meltano/issues/1257) Prevent modified logo file upon each build
- [#1289](https://gitlab.com/meltano/meltano/issues/1289) Dismiss all modals when using the escape key
- [#1282](https://gitlab.com/meltano/meltano/issues/1282) Remove Entity Selection from the UI (still available in CLI) and default to "All" entities for a given data source
- [#1303](https://gitlab.com/meltano/meltano/issues/1303) Update the configuration options for the Salesforce Extractor to only include relevant properties. Remove properties like the client_id that were not used for username/password authentication.
- [#1308](https://gitlab.com/meltano/meltano/issues/1308) Update the configuration options for the Marketo Extractor to use a Start Date instead of a Start Time.

### Fixes

- [#1297](https://gitlab.com/meltano/meltano/issues/1297) Get actual latest ELT job log by sorting matches by creation time with nanosecond resolution
- [#1297](https://gitlab.com/meltano/meltano/issues/1297) Fix pipeline failure caused by jobs that require true concurrency being executed on CI runners that don't

## 1.5.0 - (2019-11-11)

---

### New

- [#1222](https://gitlab.com/meltano/meltano/issues/1222) Include static application security testing (SAST) in the pipeline
- [#1164](https://gitlab.com/meltano/meltano/issues/1164) Add "transform limitations" message to Transform UI
- [#1272](https://gitlab.com/meltano/meltano/issues/1272) Add Vuepress plugin to generate a sitemap on website build
- [meltano-marketing#89](https://gitlab.com/meltano/meltano-marketing/issues/89) Adds basic title and meta descriptions to all public-facing website & documentation pages.

### Changes

- [#1239](https://gitlab.com/meltano/meltano/issues/1239) Update header buttons layout on small viewports
- [#1019](https://gitlab.com/meltano/meltano/issues/1019) Automatically update package.json file versions
- [#1253](https://gitlab.com/meltano/meltano/issues/1253) Do not allow `meltano` command invocation without any argument
- [#1192](https://gitlab.com/meltano/meltano/issues/1192) Improve helper notes associated with each Extract, Load, and Transform step to better communicate the purpose of each
- [#1201](https://gitlab.com/meltano/meltano/issues/1201) Improved "Auto Advance" messaging regarding Entity Selection. We also doubled the default toast time to improve likelihood of reading feedback.
- [#1191](https://gitlab.com/meltano/meltano/issues/1191) update Google Analytics extractor documentation to explain how to set up the Google Analytics API, and remove duplicate instructions from the [Google Analytics API + Postgres tutorial](http://meltano.com/tutorials/google-analytics-with-postgres.html#prerequisites)
- [#1199](https://gitlab.com/meltano/meltano/issues/1199) Add example and sample CSV files to the CSV extractor documentation
- [#1247](https://gitlab.com/meltano/meltano/issues/1247) Update the [Loading CSV Files to a Postgres Database](https://www.meltano.com/tutorials/csv-with-postgres.html) Tutorial to use Meltano UI for setting up the Extractor and Loader, running the ELT pipeline and analyzing the results. Also provide all the files used in the tutorial (transformations, models, etc) as downloadable files.
- [#1279] Revise ["Roadmap" section](https://meltano.com/docs/roadmap.html) of the docs with clarified persona, mission, vision, and re-order content
- [#1134](https://gitlab.com/meltano/meltano/issues/1134) Update the [GitLab API + Postgres](https://www.meltano.com/tutorials/gitlab-and-postgres.html). Include video walk-through and update the end to end flow to only use Meltano UI.
- [#95](https://gitlab.com/meltano/meltano-marketing/issues/95) Update the DigitalOcean CTA to go to the public directory page for the Meltano droplet
- [#1270](https://gitlab.com/meltano/meltano/issues/1270) Main navigation "Pipeline" to "Pipelines" to reinforce multiple vs. singular (conflicts a bit with the verb approach of the other navigation items but we think it's worth it for now)
- [#1240](https://gitlab.com/meltano/meltano/issues/1240) Provide clarity around how Airflow can be used directly in documentation and UI
- [#1263](https://gitlab.com/meltano/meltano/issues/1263) Document lack of Windows support and suggest WSL, Docker

### Fixes

- [#1259](https://gitlab.com/meltano/meltano/issues/1259) Fix `meltano elt` not properly logging errors happening in the ELT process
- [#1183](https://gitlab.com/meltano/meltano/issues/1183) Fix a race condition causing the `meltano.yml` to be empty in some occurence
- [#1258](https://gitlab.com/meltano/meltano/issues/1258) Fix format of custom extractor's capabilities in meltano.yml
- [#1215](https://gitlab.com/meltano/meltano/issues/1215) Fix intercom documentation footer overlap issue.
- [#1215](https://gitlab.com/meltano/meltano/issues/1215) Fix YouTube iframes to be responsive (resolves unwanted side-effect of horizontal scrollbar at mobile/tablet media queries)

## 1.4.0 - (2019-11-04)

---

### New

- [#1208](https://gitlab.com/meltano/meltano/issues/1208) Add description to `Plugin` definition and updated `discovery.yml` and UI to consume it
- [#1195](https://gitlab.com/meltano/meltano/issues/1195) Add temporary message in configuration communicating their global nature until "Profiles" are implemented
- [#1245](https://gitlab.com/meltano/meltano/issues/1245) Add detailed information on the documentation about events tracked by Meltano when Anonymous Usage Data tracking is enabled.
- [#1228](https://gitlab.com/meltano/meltano/issues/1228) Add preselections of the first column and aggregate of base table to initialize Analyze with data by default.

### Changes

- [#1244](https://gitlab.com/meltano/meltano/issues/1244) Add instructions on how to deactivate a virtual environment
- [#1082](https://gitlab.com/meltano/meltano/issues/1082) Meltano will now enable automatically DAGs created in Airflow
- [#1231](https://gitlab.com/meltano/meltano/issues/1231) Update CLI output during project initialization
- [#1126](https://gitlab.com/meltano/meltano/issues/1126) Minor UI updates to improve clarity around Schedule step and Manual vs Orchestrated runs
- [#1210](https://gitlab.com/meltano/meltano/issues/1210) Improved SQLite loader configuration context (name and description)
- [#1185](https://gitlab.com/meltano/meltano/issues/1185) Remove majority of unimplemented placeholder UI buttons
- [#1166](https://gitlab.com/meltano/meltano/issues/1166) Clarify in documentation that plugin configuration is stored in the `.meltano` directory, which is in `.gitignore`.
- [#1200](https://gitlab.com/meltano/meltano/issues/1200) Link to new Getting Help documentation section instead of issue tracker where appropriate

- [#1227](https://gitlab.com/meltano/meltano/issues/1227) Update Notebook `MainNav` link to jump to our Jupyter Notebook docs

### Fixes

- [#1075](https://gitlab.com/meltano/meltano/issues/1075) Fix a bug that caused `target-csv` to fail.
- [#1233](https://gitlab.com/meltano/meltano/issues/1233) Fix the Design page failing to load a Design that has timeframes on the base table
- [#1187](https://gitlab.com/meltano/meltano/issues/1187) Updated configuration to support `readonly` kind to prevent unwanted editing
- [#1187](https://gitlab.com/meltano/meltano/issues/1187) Updated configuration to setting resets to prevent unwanted editing
- [#1187](https://gitlab.com/meltano/meltano/issues/1187) Updated configuration to conditionally reset certain settings to prevent unwanted editing
- [#1187](https://gitlab.com/meltano/meltano/issues/1187) Updated configuration to prevent unwanted editing until we handle this properly with role-based access control
- [#1187](https://gitlab.com/meltano/meltano/issues/1187) Updated certain connector configuration settings with a `readonly` flag to prevent unwanted editing in the UI. This is temporary and will be removed when we handle this properly with role-based access control.
- [#1198](https://gitlab.com/meltano/meltano/issues/1198) Fix "More Info." link in configuration to properly open a new tab via `target="_blank"`

- [#1229](https://gitlab.com/meltano/meltano/issues/1229) Improve extractor schema autodiscovery error messages and don't attempt autodiscovery when it is known to not be supported, like in the case of tap-gitlab
- [#1207](https://gitlab.com/meltano/meltano/issues/1207) Updated all screenshots in Getting Started Guide to reflect the most current UI

## 1.3.0 - (2019-10-28)

---

### New

- [#991](https://gitlab.com/meltano/meltano/issues/991) Add e2e tests for simple sqlite-carbon workflow
- [#1103](https://gitlab.com/meltano/meltano/issues/1103) Add Intercom to Meltano.com to interact with our users in real-time
- [#1130](https://gitlab.com/meltano/meltano/issues/1130) Add Tutorial for extracting data from Google Analytics and loading the extracted data to Postgres
- [#1168](https://gitlab.com/meltano/meltano/issues/1168) Speedrun video added to home page and new release issue template
- [#1182](https://gitlab.com/meltano/meltano/issues/1182) Add `null`able date inputs so optional dates aren't incorrectly required in validation
- [#1169](https://gitlab.com/meltano/meltano/issues/1169) Meltano now generates the dbt documentation automatically

### Changes

- [!1061](https://gitlab.com/meltano/meltano/merge_requests/1061) Update the Getting Started Guide and the Meltano.com documentation with the new UI and information about job logging and how to find the most recent run log of a pipeline.
- [#1213](https://gitlab.com/meltano/meltano/issues/1213) Add VuePress use and benefits to documentation
- [#922](https://gitlab.com/meltano/meltano/issues/922) Document the importance of transformations and how to get started
- [#1167](https://gitlab.com/meltano/meltano/issues/1167) Iterate on docs to improve readability and content updates

### Fixes

- [#1173](https://gitlab.com/meltano/meltano/issues/1173) Fix `sortBy` drag-and-drop bug in Analyze by properly using `tryAutoRun` vs. `runQuery`
- [#1079](https://gitlab.com/meltano/meltano/issues/1079) `meltano elt` will now run in isolation under `.meltano/run/elt`
- [#1204](https://gitlab.com/meltano/meltano/issues/1204) move project creation steps out of the local installation section of the docs and into the Getting Started Guide
- [#782](https://gitlab.com/meltano/meltano/issues/782) Update timeframe label and fix timeframe attributes to properly display in the Result Table

## 1.2.1 - (2019-10-22)

---

### New

- [#1123](https://gitlab.com/meltano/meltano/issues/1123) Add first-class "Submit Issue" CTA to help expedite resolution when a running job fails. Also updated the "Log" CTA in the Pipelines UI to reflect a failed state.

### Fixes

- [#1172](https://gitlab.com/meltano/meltano/issues/1172) Fix analytics issue related to app version

## 1.2.0 - (2019-10-21)

---

### New

- [#1121](https://gitlab.com/meltano/meltano/issues/1121) Add ability to configure listen address of Meltano and Airflow
- [#1022](https://gitlab.com/meltano/meltano/issues/1022) Add "Autorun Query" toggle and persist the user's choice across sessions
- [#1060](https://gitlab.com/meltano/meltano/issues/1060) Auto advance to Job Log from Pipeline Schedule creation
- [#1111](https://gitlab.com/meltano/meltano/issues/1111) Auto advance to Loader installation step when an extractor lacks entity selection

### Changes

- [#1013](https://gitlab.com/meltano/meltano/issues/1013) Toast initialization and analytics initialization cleanup

### Fixes

- [#1050](https://gitlab.com/meltano/meltano/issues/1050) Fix a bug where the Job log would be created before the `transform` are run.
- [#1122](https://gitlab.com/meltano/meltano/issues/1122) `meltano elt` will now properly run when using `target-snowflake`.
- [#1159](https://gitlab.com/meltano/meltano/issues/1159) Minor UI fixes (proper `MainNav` Model icon active color during Analyze route match & "Run" auto query related cleanup) and `...NameFromRoute` refactor renaming cleanup

## 1.1.0 - (2019-10-16)

---

### New

- [#1106](https://gitlab.com/meltano/meltano/issues/1106) Add description metadata to the GitLab extractor's Ultimate License configuration setting
- [#1057](https://gitlab.com/meltano/meltano/issues/1057) Auto advance to Entity Selection when an extractor lacks configuration settings
- [#51](https://gitlab.com/meltano/meltano-marketing/issues/51) Update Google Analytics to track `appVersion`, custom `projectId`, and to properly use the default `clientId`. The CLI also now uses `client_id` to differentiate between a CLI client id (not versioned) and the project id (versioned).
- [#1012](https://gitlab.com/meltano/meltano/issues/1012) Add intelligent autofocus for improved UX in both Extractor and Loader configuration
- [#758](https://gitlab.com/meltano/meltano/issues/758) Update 'meltano permissions' to add --full-refresh command to revoke all privileges prior to granting
- [#1113](https://gitlab.com/meltano/meltano/issues/1113) Update 'meltano permissions' to have the ability to find all schemas matching a partial name such as `snowplow_*`
- [#1114](https://gitlab.com/meltano/meltano/issues/1114) Update 'meltano permissions' to include the OPERATE privilege for Snowflake warehouse

### Changes

- Compress meltano-logo.png
- [#1080](https://gitlab.com/meltano/meltano/issues/1080) Temporarily disable Intercom until userId strategy is determined
- [#1058](https://gitlab.com/meltano/meltano/issues/1058) Updated the selected state of grouped buttons to fill vs. stroke. Updated the docs to reflect the reasoning to ensure consistency in Meltano's UI visual language
- [#1068](https://gitlab.com/meltano/meltano/issues/1068) Replace dogfooding term in docs to speedrun
- [#1101](https://gitlab.com/meltano/meltano/issues/1101) Add new tour video to home page
- [#1101](https://gitlab.com/meltano/meltano/issues/1101) Update design to improve readability and contrast
- [#1115](https://gitlab.com/meltano/meltano/issues/1115) Update 'meltano permissions' to not require an identially named role for a given user

### Fixes

- [#1120](https://gitlab.com/meltano/meltano/issues/1120) Fix a concurrency bug causing `meltano select` to crash.
- [#1086](https://gitlab.com/meltano/meltano/issues/1086) Fix a concurrency issue when the `meltano.yml` file was updated.
- [#1112](https://gitlab.com/meltano/meltano/issues/1112) Fix the "Run" button to improve UX by properly reflecting the running state for auto-running queries
- [#1023](https://gitlab.com/meltano/meltano/issues/1023) Fix last vuex mutation warning with editable `localConfiguration` clone approach

### Breaks

## 1.0.1 - (2019-10-07)

---

### Fixes

- Patch technicality due to PyPi limitation (v1 already existed from a publish mistake seven+ months ago) with needed changelog New/Changes/Fixes section headers

## 1.0.0 - (2019-10-07)

---

### New

- [#1020](https://gitlab.com/meltano/meltano/issues/1020) Update Command Line Tools documentation to reflect a standard format with opportunities for improvement in the future
- [#524](https://gitlab.com/meltano/meltano/issues/524) There is a new Plugins section on the site to contain all ecosystem related libraries (i.e., extractors, loaders, etc.)

### Changes

- [#1087](https://gitlab.com/meltano/meltano/issues/1087) Fix `meltano select` not seeding the database when run as the first command.
- [#1090](https://gitlab.com/meltano/meltano/issues/1090) Update the namespace for all plugins. Also the default schema used will go back to including the `tap_` prefix to avoid conflicts with existing schemas (e.g. a local `gitlab` or `salesforce` schema). This also fixes `tap-csv` and `tap-google-analytics` not properly working after the latest Meltano release.
- [#1047](https://gitlab.com/meltano/meltano-marketing/issues/1047) Fix a bug where some configuration values were not redacted

### Fixes

### Breaks

- [#1085](https://gitlab.com/meltano/meltano/issues/1085) Fix Analyze model dropdown to properly reflect installed `models`
- [#1089](https://gitlab.com/meltano/meltano/issues/1089) Properly re-initialize the Analyze page after a new analysis is selected during an existing analysis (this issue surfaced due to the recent Analyze dropdown CTAs addition which enables an analysis change during an existing one)
- [#1092](https://gitlab.com/meltano/meltano/issues/1092) Fix async condition so the design store's `defaultState` is properly applied before loading a new design via `initializeDesign`

## 0.44.1 - (2019-10-03)

---

### New

- [#51](https://gitlab.com/meltano/meltano-marketing/issues/51) Add Google Analytics tracking acknowledgment in the UI
- [#926](https://gitlab.com/meltano/meltano/issues/926) Add step-by-step intructions for using the DigitalOcean one-click installer
- [#1076](https://gitlab.com/meltano/meltano/issues/1076) Enable Log button in pipelines UI after route change or hard refresh if a matching log exists
- [#1067](https://gitlab.com/meltano/meltano/issues/1067) Add Model landing page and update Analyze main navigation to a dropdown displaying the various analysis CTAs associated with each model
- [#1080](https://gitlab.com/meltano/meltano/issues/1080) Add live chat support on Meltano.com website using Intercom.io

### Changes

- [#1069](https://gitlab.com/meltano/meltano/issues/1069) Meltano will now use the schedule's name to run incremental jobs
- [#926](https://gitlab.com/meltano/meltano/issues/926) Move manual DigitalOcean Droplet configuration instructions to advanced tutorials
- Collapse Installation docs into a single section

### Fixes

- [#1071](https://gitlab.com/meltano/meltano/issues/1071) Fix `rehydratePollers` so the UI reflects running jobs after a hard refresh or route change (this surfaced from the recent [!963](https://gitlab.com/meltano/meltano/merge_requests/963) change)
- [#1075](https://gitlab.com/meltano/meltano/issues/1075) Fix an issue where `meltano elt` would fail when a previous job was found

## 0.44.0 - (2019-09-30)

---

### New

- [#950](https://gitlab.com/meltano/meltano/issues/950) Removed the Analyze connection configuration: Meltano will now infer connections out of each loader configuration.
- [#1002](https://gitlab.com/meltano/meltano/issues/1002) Analyze UI now displays the Topic's (analysis model's) description text if applicable
- [#1032](https://gitlab.com/meltano/meltano/issues/1032) Add 'Model' and 'Notebook' to main navigation to communicate that Meltano plans to empower users with modeling and notebooking functionality
- [#949](https://gitlab.com/meltano/meltano/issues/949) Add "Log" button and dedicated sub-UI for tracking an ELT run's status more granularly

- [#932](https://gitlab.com/meltano/meltano/issues/932) Meltano can now be upgraded from the UI directly.

### Changes

- [#1045](https://gitlab.com/meltano/meltano/issues/1045) Make it clear that 'meltano add' is not hanging while installing plugins
- [#1000](https://gitlab.com/meltano/meltano/issues/1000) Update Getting Started guide with updated screenshots and content
- [#854](https://gitlab.com/meltano/meltano/issues/854) Charts now use pretty labels rather than the ID
- [#1011](https://gitlab.com/meltano/meltano/issues/1011) Removed "Catch-up Date" in favor of default "Start Date" of extractor
- [#578](https://gitlab.com/meltano/meltano/issues/578) Remove support for `tap-zuora`.
- [#1002](https://gitlab.com/meltano/meltano/issues/1002) Update `discovery.yml` with explicit `kind: password` metadata (we infer and set input types of `password` as a safeguard, but the explicit setting is preferred)
- [#1049](https://gitlab.com/meltano/meltano/issues/1049) Change default `target-sqlite` database name to `warehouse` to not conflict with system database
- [#949](https://gitlab.com/meltano/meltano/issues/949) Update the way Meltano handles logs for ELT runs: Every elt run is logged in `.meltano/run/logs/{job_id}/elt_{timestamp}.log`. That allows Meltano to keep logs for multiple, or even concurrent, elt runs with the same `job_id`.
- [#949](https://gitlab.com/meltano/meltano/issues/949) Update "Create Pipeline" redirect logic based on the previous route being 'transforms' (this is a UX win setting up the user with the sub-UI for the next logical step vs. requiring a manual "Create" click)
- [#1051](https://gitlab.com/meltano/meltano/issues/1051) Automatically set SQLALCHEMY_DATABASE_URI config to system database URI

### Fixes

- [#1004](https://gitlab.com/meltano/meltano/issues/1004) Fix error when deselecting last attribute in Analyze
- [#1048](https://gitlab.com/meltano/meltano/issues/1048) Fix various actions that should have been mutations and did minor code convention cleanup
- [#1063](https://gitlab.com/meltano/meltano/issues/1063) Fix the "Explore" button link in Dashboards to properly account for the `namespace`

### Breaks

- [#1051](https://gitlab.com/meltano/meltano/issues/1051) Remove MELTANO_BACKEND e.a. in favor of --uri CLI option and MELTANO_DATABASE_URI env var
- [#1052](https://gitlab.com/meltano/meltano/issues/1052) Move system database into `.meltano` directory to indicate it is owned by the app and not supposed to be messed with directly by users

## 0.43.0 - (2019-09-23)

---

### New

- [#1014](https://gitlab.com/meltano/meltano/issues/1014) Meltano now logs all output from each `meltano elt` run in a log file that uses the unique job*id of the run. It can be found in `.meltano/run/logs/elt*{job_id}.log`.
- [#1014](https://gitlab.com/meltano/meltano/issues/1014) Meltano now logs all output from each `meltano elt` run in a log file that uses the unique job*id of the run. It can be found in `.meltano/run/logs/elt*{job_id}.log`.
- [#1014](https://gitlab.com/meltano/meltano/issues/1014) Meltano now logs all output from each `meltano elt` run in a log file that uses the unique `job_id` of the run. It can be found in `.meltano/run/logs/elt*{job_id}.log`.
- [#955](https://gitlab.com/meltano/meltano/issues/955) Establish baseline for demo day and how they should be run

### Changes

- [#891](https://gitlab.com/meltano/meltano/issues/891) Contributors can run webapp from root directory

### Fixes

- [#1005](https://gitlab.com/meltano/meltano/issues/1005) Fix installed plugins endpoints listing identically named plugins of different types under wrong type

## 0.42.1 - (2019-09-19)

---

### Changes

- [#987](https://gitlab.com/meltano/meltano/issues/987) Update routing to match labels (verbs vs. nouns) in effort to subtly reinforce action taking vs. solely "thing" management
- [#960](https://gitlab.com/meltano/meltano/issues/960) Improve UX by instantly displaying extractor and loader configuration UIs based on "Install" or "Configure" interaction as opposed to the prior delay (side effect of async `addPlugin`)
- [#996](https://gitlab.com/meltano/meltano/issues/996) Update conditional UI analytics stats tracking at runtime vs. build-time by sourcing state from the same backend `send_anonymous_usage_stats` flag

### Fixes

- [#992](https://gitlab.com/meltano/meltano/issues/992) Fix missing GA scripts
- [#989](https://gitlab.com/meltano/meltano/issues/989) Fix UI/UX documentation regarding recent removal of `view-header`
- [#994](https://gitlab.com/meltano/meltano/issues/994) Fix stale Pipelines Count in main navigation Pipeline badge
- [#999](https://gitlab.com/meltano/meltano/issues/999) Update yarn dependencies to resolve peer dependency warning
- [#1008](https://gitlab.com/meltano/meltano/issues/1008) Fix error on "Create Pipeline Schedule" modal when no plugins have been installed
- [#1015](https://gitlab.com/meltano/meltano/issues/1008) Support SQLite database name with and without '.db' extension
- [#1007](https://gitlab.com/meltano/meltano/issues/1007) Fix pipeline with failed job not being regarded as having completed
- [#998](https://gitlab.com/meltano/meltano/issues/998) Update Analyze UI with conditional loading indicator to prevent query generation prior to connection dialects being loaded (this solution is still useful for when inference supercedes our current manual dialect selection solution)
- [#1009](https://gitlab.com/meltano/meltano/issues/1009) Fix default ConnectorSettings validation to account for `false` (unchecked) checkbox values

### Breaks

## 0.42.0 - (2019-09-16)

---

### New

- [#976](https://gitlab.com/meltano/meltano/issues/976) Route changes will update page title in the web app

### Changes

- [Marketing #48](https://gitlab.com/meltano/meltano-marketing/issues/48) Update newsletter subscription links to redirect to our new newsletter [hosted by Substack](https://meltano.substack.com)

### Fixes

- [#965](https://gitlab.com/meltano/meltano/issues/965) Fix a regression that prevented the Meltano UI to reach the Meltano API when using an external hostname.
- [#986](https://gitlab.com/meltano/meltano/issues/986) Fix an issue where the Orchestration page would not show Airflow even when it was installed.
- [#969](https://gitlab.com/meltano/meltano/issues/969) Fix an issue where the Meltano Analyze connection would not respect the `port` configuration.
- [#964](https://gitlab.com/meltano/meltano/issues/964) Fix copy button overlap issue with top navigation
- [#970](https://gitlab.com/meltano/meltano/issues/970) Fix Meltano's m5o parser and compiler to properly namespace and isolate the definitions of different custom and packaged Topics.

## 0.41.0 - (2019-09-09)

---

### New

- [#980](https://gitlab.com/meltano/meltano/issues/980) Add Cypress for e2e testing pipeline
- [#579](https://gitlab.com/meltano/meltano/issues/579) Add `meltano schedule list` to show a project's schedules
- [#942](https://gitlab.com/meltano/meltano/issues/942) Add progress bars on various routes to improve UX feedback
- [#779](https://gitlab.com/meltano/meltano/issues/779) Add various UI polish details regarding iconography use, preloading feedback, breadcrumbs, container styling, navigation, and sub-navigation

### Changes

- [#906](https://gitlab.com/meltano/meltano/issues/906) `meltano ui` will now run in `production` per default

- [#942](https://gitlab.com/meltano/meltano/issues/942) Update Analyze Connections UI to match configuration-as-modal pattern for UX consistency regarding configuration
- [#779](https://gitlab.com/meltano/meltano/issues/779) Update all "This feature is queued..." temporary UI buttons to link to the Meltano repo issues page with a contextual search term

## 0.40.0 - (2019-09-04)

---

### New

- [#927](https://gitlab.com/meltano/meltano/issues/927) Document how to manually set up a Meltano Droplet on DigitalOcean

- [#916](https://gitlab.com/meltano/meltano/issues/916) Add Transform step as first-class and adjacent step to Extract and Load
- [#916](https://gitlab.com/meltano/meltano/issues/916) Improve Create Pipeline Schedule default selection UX by leveraging "ELT recents" concept
- [#936](https://gitlab.com/meltano/meltano/issues/936) Add "Refresh Airflow" button in Orchestrate to bypass route change or full-page refresh when iframe doesn't initially inflate as expected (this will likely be automated once the root cause is determined)
- [#899](https://gitlab.com/meltano/meltano/issues/899) Add deep linking improvements to reports and dashboards to better facilitate sharing
- [#899](https://gitlab.com/meltano/meltano/issues/899) Add "Edit" and "Explore" buttons to each report instance displayed in a dashboard to enable editing said report and exploring a fresh and unselected analysis of the same model and design
- [!546](https://gitlab.com/meltano/meltano/merge_requests/546) Add new Advanced Tutorial on how to Load CSV files to Postgres

### Changes

- [#909](https://gitlab.com/meltano/meltano/issues/909) Default names will be generated for Reports and Dashboards
- [#892](https://gitlab.com/meltano/meltano/issues/892) Improve experience for parsing Snowflake URL for ID by showing processing step
- [#935](https://gitlab.com/meltano/meltano/issues/935) Update Entity Selection to be nested in the Extract step so each ELT step is consecutive
- [#886](https://gitlab.com/meltano/meltano/issues/886) Add validation for grouping settings as the next iteration of improved form validation for generated connector settings

### Fixes

- [#931](https://gitlab.com/meltano/meltano/issues/931) Fix Analyze Connections identifier mismatch resulting from recent linting refactor
- [#919](https://gitlab.com/meltano/meltano/issues/919) Fix Airflow iframe automatic UI refresh
- [#937](https://gitlab.com/meltano/meltano/issues/937) Fix Chart.vue prop type error

## 0.39.0 - (2019-08-26)

---

### New

- [#838](https://gitlab.com/meltano/meltano/issues/838) Add indicator for speed run plugins
- [#870](https://gitlab.com/meltano/meltano/issues/870) Add global footer component in docs
- [#871](https://gitlab.com/meltano/meltano/issues/871) Add contributing link in footer of docs
- [#908](https://gitlab.com/meltano/meltano/issues/908) Add auto installation for Airflow Orchestrator for improved UX
- [#912](https://gitlab.com/meltano/meltano/issues/912) Auto run the ELT of a saved Pipeline Schedule by default
- [#907](https://gitlab.com/meltano/meltano/issues/907) Add auto select of "All" for Entities Selection step and removed the performance warning (a future iteration will address the "Recommended" implementation and the display of a resulting performance warning when "All" is selected and "Recommended" ignored)
- [#799](https://gitlab.com/meltano/meltano/issues/799) Standardized code conventions on the frontend and updated related documentation (issues related to further linting enforcement will soon follow)

### Changes

- [#838](https://gitlab.com/meltano/meltano/issues/838) Speed run plugins prioritized to top of the list
- [#896](https://gitlab.com/meltano/meltano/issues/896) Add documentation for how to do patch releases
- [#910](https://gitlab.com/meltano/meltano/issues/910) Update linting rules to enforce better standards for the frontend code base
- [#885](https://gitlab.com/meltano/meltano/issues/885) Add docs for all extractors and loaders
- [#885](https://gitlab.com/meltano/meltano/issues/885) All plugin modal cards show docs text if they have docs
- [#733](https://gitlab.com/meltano/meltano/issues/733) Improve error feedback to be more specific when plugin installation errors occur

### Fixes

- [#923](https://gitlab.com/meltano/meltano/issues/923) Fix contributing release docs merge conflict issue

## 0.38.0 - (2019-08-21)

---

### New

- [#746](https://gitlab.com/meltano/meltano/issues/746) Add CTA to specific dashboard in "Add to Dashboard" sub-UI
- [#746](https://gitlab.com/meltano/meltano/issues/746) Add toast feedback on success, update, or error for schedules, reports, and dashboards
- [#814](https://gitlab.com/meltano/meltano/issues/814) Install Airflow via the Orchestration UI (we may do this in the background automatically in the future)

### Changes

- [#901](https://gitlab.com/meltano/meltano/issues/901) Update entities plugins to be alphabetically sorted for consistency with extractors ordering

### Fixes

- [#746](https://gitlab.com/meltano/meltano/issues/746) Prevent duplicate schedule, report, and dashboard creation if there is an existing item
- [#976](https://gitlab.com/meltano/meltano/issues/900) Fix fallback v976e Route changes will update page title in the web appfor Iso8601 dates/times
- [#903](https://gitlab.com/meltano/meltano/issues/903) Fix columns display issue for the base table in Analyze

### Breaks

## 0.37.2 - (2019-08-19)

---

### Fixes

- [#894](https://gitlab.com/meltano/meltano/issues/894) Fix issue with static asset paths

## 0.37.1 - (2019-08-19)

---

### Fixes

- [#894](https://gitlab.com/meltano/meltano/issues/894) Fix build issues with new Vue CLI 3 build process

## 0.37.0 - (2019-08-19)

---

### New

- [#763](https://gitlab.com/meltano/meltano/issues/763) Add inference to auto install related plugins after a user installs a specific extractor
- [#867](https://gitlab.com/meltano/meltano/issues/867) Add fallback values (if they aren't set in the `discovery.yml`) for `start date`, `start time`, and `end date` for all connectors so the user has potentially one less interaction to make per connector configuration

### Changes

- [#342](https://gitlab.com/meltano/meltano/issues/342) Swap UI app directory "webapp" and upgrade to Vue CLI 3
- [#882](https://gitlab.com/meltano/meltano/issues/882) Update navigation and subnavigation labels to verbs vs. nouns to inspire action and productivity when using the UI
- [#700](https://gitlab.com/meltano/meltano/issues/700) Update documentation to remove "\$" and trim spaces to make CLI command copy/paste easier
- [#878](https://gitlab.com/meltano/meltano/issues/878) Write a [tutorial to help users get started with PostgreSQL](http://www.meltano.com/docs/loaders.html#postgresql-database)
- [#883](https://gitlab.com/meltano/meltano/issues/883) Break Extractors and Loaders sections out in the docs
- [#889](https://gitlab.com/meltano/meltano/issues/889) Allow for githooks to lint on commit
- [#835](https://gitlab.com/meltano/meltano/issues/835) Pipeline name in Schedule creation will have an automatic default

### Fixes

- [#872](https://gitlab.com/meltano/meltano/issues/872) Updated `tap-marketo` and `tap-stripe` to leverage password input type while also improving the input type password fallback
- [#882](https://gitlab.com/meltano/meltano/issues/882) Fix recent minor regression regarding `Dashboard` routing
- [#858](https://gitlab.com/meltano/meltano/issues/858) Fix `job_state` bug so that ELT run status polling can properly resume as expected
- [#890](https://gitlab.com/meltano/meltano/issues/890) Fix implementation of default configuration setting to use less code

## 0.36.0 - (2019-08-12)

---

### New

- [#793](https://gitlab.com/meltano/meltano/issues/793) Add introduction module to Connector Settings to allow for helper text as far as signup and documentation links
- [#796](https://gitlab.com/meltano/meltano/issues/796) Add dropdown option to Connector Settings to allow for more defined UI interactions
- [#802](https://gitlab.com/meltano/meltano/issues/802) Add support for Query Filters over columns that are not selected
- [#855](https://gitlab.com/meltano/meltano/issues/855) Add empty state to Dashboards and cleaned up styling for consistency with Analyze's layout
- [#856](https://gitlab.com/meltano/meltano/issues/856) Add contextual information to the Analyze Connection UI to aid user understanding
- [#800](https://gitlab.com/meltano/meltano/issues/800) Add save success feedback for connectors, entities, and connections
- [#817](https://gitlab.com/meltano/meltano/issues/817) Add [Meltano explainer video](https://www.youtube.com/watch?v=2Glsf89WQ5w) to the front page of Meltano.com

### Changes

- [#794](https://gitlab.com/meltano/meltano/issues/794) Update Snowflake fields to have descriptions and utilize tooltip UI
- [#853](https://gitlab.com/meltano/meltano/issues/853) Improve UX for multi-attribute ordering (wider sub-UI for easier reading, clear drop target, and clearer drag animation for reenforcing sorting interaction)
- [#735](https://gitlab.com/meltano/meltano/issues/735) Update Entities UI to only display entity selection "Configure" CTAs for installed (vs. previously all) extractors
- [#548](https://gitlab.com/meltano/meltano/issues/548) Update Meltano mission, vision and path to v1 on [roadmap page](https://meltano.com/docs/roadmap.html) of Meltano.com
- [#824](https://gitlab.com/meltano/meltano/issues/824) Update `meltano select` to use the unique `tap_stream_id` instead of the `stream` property for filtering streams. This adds support for taps with multiple streams with the same name, like, for example, the ones produced by `tap-postgres` when tables with the same name are defined in different schemas.
- [#842](https://gitlab.com/meltano/meltano/issues/842) Collapse Deployment section in the docs to be under [Installation](https://meltano.com/docs/installation.html)

### Fixes

- [#855](https://gitlab.com/meltano/meltano/issues/855) Fix bug that duplicated a dashboard's `reportIds` that also prevented immediate UI feedback when reports were toggled (added or removed) from a dashboard via Analyze's "Add to Dashboard" dropdown
- [#851](https://gitlab.com/meltano/meltano/issues/851) Fix report saving and loading to work with filters and sortBy ordering
- [#852](https://gitlab.com/meltano/meltano/issues/852) Update Scheduling UI to have "Run" button at all times vs conditionally to empower users to run one-off ELT pipelines even if Airflow is installed
- [#852](https://gitlab.com/meltano/meltano/issues/852) Update Scheduling UI "Interval" column with CTA to install Airflow while communicating why via tooltip
- [#852](https://gitlab.com/meltano/meltano/issues/852) Fix initial Orchestration page hydration to properly reflect Airflow installation status
- [#831](https://gitlab.com/meltano/meltano/issues/831) Update `meltano elt` to exit with 1 and report dbt's exit code on an error message when dbt exits with a non-zero code.
- [#857](https://gitlab.com/meltano/meltano/issues/857) Update PluginDiscoveryService to use the cached `discovery.yml` when Meltano can not connect to `meltano.com` while trying to fetch a fresh version of the discovery file.
- [#850](https://gitlab.com/meltano/meltano/issues/850) Fix entities response so entities display as expected (as assumed this simple fix was due to our recent interceptor upgrade)
- [#800](https://gitlab.com/meltano/meltano/issues/800) Fix connector and connection settings to display saved settings by default while falling back and setting defaults if applicable

## 0.35.0 - (2019-08-05)

---

### New

- [!781](https://gitlab.com/meltano/meltano/merge_requests/781) Add new Advanced Tutorial on how to use tap-postgres with Meltano
- [#784](https://gitlab.com/meltano/meltano/issues/784) Add multiple attribute ordering with drag and drop ordering in the UI

### Changes

- [#784](https://gitlab.com/meltano/meltano/issues/784) As part of multiple attribute sorting and keeping the attributes and results sub-UIs in sync, we know autorun queries based on user interaction after the initial explicit "Run" button interaction

## 0.34.2 - (2019-08-01)

---

### Fixes

- [#821](https://gitlab.com/meltano/meltano/issues/821) Fix `meltano config` not properly loading settings defined in the `meltano.yml`
- [#841](https://gitlab.com/meltano/meltano/issues/841) Fix a problem when model names were mangled by the API

## 0.34.1 - (2019-07-30)

---

### Fixes

- [#834](https://gitlab.com/meltano/meltano/issues/834) Fixed a problem with the Meltano UI not having the proper API URL set

## 0.34.0 - (2019-07-29)

---

### New

- [#757](https://gitlab.com/meltano/meltano/issues/757) Update 'meltano permissions' to add support for GRANT ALL and FUTURE GRANTS on tables in schemas
- [#760](https://gitlab.com/meltano/meltano/issues/760) Update 'meltano permissions' to add support for granting permissions on VIEWs
- [#812](https://gitlab.com/meltano/meltano/issues/812) `meltano ui` will now stop stale Airflow workers when starting
- [#762](https://gitlab.com/meltano/meltano/issues/762) Added run ELT via the UI (manages multiple and simultaneous runs)
- [#232](https://gitlab.com/meltano/meltano/issues/232) Meltano now bundles Alembic migrations to support graceful database upgrades

### Changes

- [#828](https://gitlab.com/meltano/meltano/issues/828) Docker installation instructions have been dogfooded, clarified, and moved to Installation section
- [#944](https://gitlab.com/meltano/meltano/issues/944) Update the Transform step's default to "Skip"

### Fixes

- [#807](https://gitlab.com/meltano/meltano/issues/807) Fix filter input validation when editing saved filters
- [#822](https://gitlab.com/meltano/meltano/issues/822) Fix pipeline schedule naming via slugify to align with Airflow DAG naming requirements
- [#820](https://gitlab.com/meltano/meltano/issues/820) Fix `meltano select` not properly connecting to the system database
- [#787](https://gitlab.com/meltano/meltano/issues/787) Fix results sorting to support join tables
- [#832](https://gitlab.com/meltano/meltano/issues/832) Fix schedule creation endpoint to return properly typed response (this became an issue as a result of our recent case conversion interceptor)
- [#819](https://gitlab.com/meltano/meltano/issues/819) Running the Meltano UI using gunicorn will properly update the system database

## 0.33.0 - (2019-07-22)

---

### New

- [#788](https://gitlab.com/meltano/meltano/issues/788) Reydrate filters in Analyze UI after loading a saved report containing filters

### Changes

- [#804](https://gitlab.com/meltano/meltano/issues/804) Connection set in the Design view are now persistent by Design

### Fixes

- [#788](https://gitlab.com/meltano/meltano/issues/788) Properly reset the default state of the Analyze UI so stale results aren't displayed during a new analysis
- [!806](https://gitlab.com/meltano/meltano/merge_requests/806) Fix filters editing to prevent input for `is_null` and `is_not_null` while also ensuring edits to existing filter expressions types adhere to the same preventitive input.
- [#582](https://gitlab.com/meltano/meltano/issues/582) Remove the `export` statements in the default `.env` initialized by `meltano init`.
- [#816](https://gitlab.com/meltano/meltano/issues/816) Fix `meltano install` failing when connections where specified in the `meltano.yml`
- [#786](https://gitlab.com/meltano/meltano/issues/786) Fixed an issue with the SQL engine would mixup table names with join/design names
- [#808](https://gitlab.com/meltano/meltano/issues/808) Fix filter aggregate value with enforced number via `getQueryPayloadFromDesign()` as `input type="number"` only informs input keyboards on mobile, and does not enforce the Number type as expected

## 0.32.2 - (2019-07-16)

---

### New

- [#759](https://gitlab.com/meltano/meltano/issues/759) Added filtering functionality to the Analyze UI while additionally cleaning it up from a UI/UX lens

## 0.32.1 - (2019-07-15)

---

### Fixes

- [#792](https://gitlab.com/meltano/meltano/issues/792) Fix an error when trying to schedule an extractor that didn't expose a `start_date`.

## 0.32.0 - (2019-07-15)

---

### New

- [!718](https://gitlab.com/meltano/meltano/merge_requests/718) Add support for filters (WHERE and HAVING clauses) to MeltanoQuery and Meltano's SQL generation engine
- [#748](https://gitlab.com/meltano/meltano/issues/748) Added the `Connections` plugin to move the Analyze connection settings to the system database
- [#748](https://gitlab.com/meltano/meltano/issues/748) Added the `meltano config` command to manipulate a plugin's configuration

### Fixes

[!726](https://gitlab.com/meltano/meltano/merge_requests/726) Fixed InputDateIso8601's default value to align with HTML's expected empty string default

## 0.31.0 - (2019-07-08)

---

### New

- [#766](https://gitlab.com/meltano/meltano/issues/766) Add Codeowners file so that the "approvers" section on MRs is more useful for contributors
- [#750](https://gitlab.com/meltano/meltano/issues/750) Various UX updates (mostly tooltips) to make the configuration UI for scheduling orchestration easier to understand
- [#739](https://gitlab.com/meltano/meltano/issues/739) Updated `discovery.yml` for better consistency of UI order within each connector's settings (authentication -> contextual -> start/end dates). Improved various settings' `kind`, `label`, and `description`. Added a `documentation` prop to provide a documentation link for involved settings (temp until we have better first class support for more complex setting types)

### Fixes

- [#737](https://gitlab.com/meltano/meltano/issues/737) Fixed UI flash for connector settings when installation is complete but `configSettings` has yet to be set
- [#751](https://gitlab.com/meltano/meltano/issues/751) Fixed the Orchestrations view by properly checking if Airflow is installed so the correct directions display to the user

## 0.30.0 - (2019-07-01)

---

### New

- [#736](https://gitlab.com/meltano/meltano/issues/736) Add "Cancel", "Next", and a message to the entities UI when an extractor doesn't support discovery and thus entity selection
- [#730](https://gitlab.com/meltano/meltano/issues/730) Updated Analyze Models page UI with improved content organization so it is easier to use
- [#710](https://gitlab.com/meltano/meltano/issues/710) Updated connector (extractor and loader) settings with specific control type (text, password, email, boolean, and date) per setting, added form validation, and added an inference by default for password and token fields as a protective measure
- [#719](https://gitlab.com/meltano/meltano/issues/719) Added InputDateIso8601.vue component to standardize date inputs in the UI while ensuring the model data remains in Iso8601 format on the frontend.
- [#643](https://gitlab.com/meltano/meltano/issues/643) Updated `minimallyValidated` computeds so that new users are intentionally funneled through the pipelines ELT setup UI (previously they could skip past required steps)
- [#752](https://gitlab.com/meltano/meltano/issues/752) Fix the schedule having no start_date when the extractor didn't expose a `start_date` setting

### Fixes

- [!703](https://gitlab.com/meltano/meltano/merge_requests/703) Fix `ScheduleService` instantiation due to signature refactor

## 0.29.0 - (2019-06-24)

---

### New

- [#724](https://gitlab.com/meltano/meltano/issues/724) Add the `model-gitlab-ultimate` plugin to Meltano. It includes .m5o files for analyzing data available for Gitlab Ultimate or Gitlab.com Gold accounts (e.g. Epics, Epic Issues, etc) fetched using the Gitlab API. Repository used: https://gitlab.com/meltano/model-gitlab-ultimate
- [#723](https://gitlab.com/meltano/meltano/issues/723) Add proper signage and dedicated sub-navigation area in views/pages. Standardized the view -> sub-view markup relationships for consistent layout. Directory refactoring for improved organization.
- [#612](https://gitlab.com/meltano/meltano/issues/612) Move the plugins' configuration to the database, enabling configuration from the UI

### Changes

- [#636](https://gitlab.com/meltano/meltano/issues/636) Refactored connector logo related logic into a ConnectorLogo component for code cleanliness, reusability, and standardization
- [#728](https://gitlab.com/meltano/meltano/issues/728) Change error notification button link to open the bugs issue template

### Fixes

- [#718](https://gitlab.com/meltano/meltano/issues/718) Fix dynamically disabled transforms always running. Transforms can now be dynamically disabled inside a dbt package and Meltano will respect that. It will also respect you and your time.
- [#684](https://gitlab.com/meltano/meltano/issues/684) Enables WAL on SQLite to handle concurrent processes gracefully
- [#732](https://gitlab.com/meltano/meltano/issues/732) Fix plugin installation progress bar that wasn't updating upon installation completion

## 0.28.0 - (2019-06-17)

---

### New

- [!683](https://gitlab.com/meltano/meltano/issues/683) Add `--start-date` to `meltano schedule` to give the control over the catch up logic to the users
- [#651](https://gitlab.com/meltano/meltano/issues/651) Added model installation in the Analyze UI to bypass an otherwise "back to the CLI step"
- [#676](https://gitlab.com/meltano/meltano/issues/676) Add pipeline schedule UI for viewing and saving pipeline schedules for downstream use by Airflow/Orchestration

### Changes

- [#708](https://gitlab.com/meltano/meltano/issues/708) Enable `tap-gitlab` to run using Gitlab Ultimate and Gitlab.com Gold accounts and extract Epics and Epic Issues.
- [#711](https://gitlab.com/meltano/meltano/issues/711) Add new call to action for submitting an issue on docs site
- [#717](https://gitlab.com/meltano/meltano/issues/717) Enable `dbt-tap-gitlab` to run using Gitlab Ultimate and Gitlab.com Gold accounts and generate transformed tables that depend on Epics and Epic Issues.

### Fixes

- [#716](https://gitlab.com/meltano/meltano/issues/716) Fix entities UI so only installed extractors can edit selections
- [#715](https://gitlab.com/meltano/meltano/issues/715) Remove reimport of Bulma in `/orchestration` route to fix borked styling

## 0.27.0 - (2019-06-10)

---

### New

- [!640](https://gitlab.com/meltano/meltano/merge_requests/640) Google Analytics logo addition for recent tap-google-analytics Extractor addition
- [#671](https://gitlab.com/meltano/meltano/issues/671) Add the `tap-google-analytics` transform to Meltano. It is using the dbt package defined in https://gitlab.com/meltano/dbt-tap-google-analytics
- [#672](https://gitlab.com/meltano/meltano/issues/672) Add the `model-google-analytics` plugin to Meltano. It includes .m5o files for analyzing data fetched from the Google Analytics Reporting API. Repository used: https://gitlab.com/meltano/model-google-analytics
- [#687](https://gitlab.com/meltano/meltano/issues/687) Implemented a killswitch to prevent undefined behaviors when a Meltano project is not compatible with the installed `meltano` version

### Fixes

- [#661](https://gitlab.com/meltano/meltano/issues/661) Fixed empty UI for extractors that lack configuration settings by providing feedback message with actionable next steps
- [#663](https://gitlab.com/meltano/meltano/issues/663) Fixed Airflow error when advancing to Orchestration step after installing and saving a Loader configuration
- [#254](https://gitlab.com/meltano/meltano/issues/254) Fixed `meltano init` not working on terminal with cp1252 encoding
- [#254](https://gitlab.com/meltano/meltano/issues/254) Fixed `meltano add/install` crashing on Windows
- [#664](https://gitlab.com/meltano/meltano/issues/664) Minor CSS fix ensuring Airflow UI height is usable (side-effect of recent reparenting)
- [#679](https://gitlab.com/meltano/meltano/issues/679) Fix an issue with `meltano select` emitting duplicate properties when the property used the `anyOf` type
- [#650](https://gitlab.com/meltano/meltano/issues/650) Add `MELTANO_DISABLE_TRACKING` environment variable to disable all tracking
- [#670](https://gitlab.com/meltano/meltano/issues/670) Update tests to not send tracking events

## 0.26.0 - (2019-06-03)

---

### New

- [#603](https://gitlab.com/meltano/meltano/issues/603) `meltano select` now supports raw JSON Schema as a valid Catalog
- [#537](https://gitlab.com/meltano/meltano/issues/537) Add Extractor for Google Analytics (`tap-google-analytics`) to Meltano. It uses the tap defined in https://gitlab.com/meltano/tap-google-analytics/

### Changes

- [#621](https://gitlab.com/meltano/meltano/issues/621) Added new tutorial for tap-gitlab
- [#657](https://gitlab.com/meltano/meltano/issues/657) Update Analyze page to have single purpose views

### Fixes

- [#645](https://gitlab.com/meltano/meltano/issues/645) Fixed confusion around Loader Settings and Analytics DB Connector Settings
- [#580](https://gitlab.com/meltano/meltano/issues/580) Fixed `project_compiler` so the Analyze page can properly display custom topics
- [#658](https://gitlab.com/meltano/meltano/issues/658) Fixed the Analyze page when no models are present
- [#603](https://gitlab.com/meltano/meltano/issues/603) Fix an issue where `meltano select` would incorrectly report properties as excluded
- [#603](https://gitlab.com/meltano/meltano/issues/603) Fix an issue where `meltano select` incorrectly flatten nested properties
- [#553](https://gitlab.com/meltano/meltano/issues/553) Fix an issue where running `meltano select --list` for the first time would incorrectly report properties

### Break

## 0.25.0 - (2019-05-28)

---

### New

- [#586](https://gitlab.com/meltano/meltano/issues/586) `meltano ui` now automatically start Airflow if installed; Airflow UI available at `Orchestration`.
- [#592](https://gitlab.com/meltano/meltano/issues/592) Added baseline UX feedback via toast for uncaught API response errors with a link to "Submit Bug"
- [#642](https://gitlab.com/meltano/meltano/issues/642) Improved UX during extractor plugin installation so settings can be configured _during_ installation as opposed to waiting for the (typically lengthy) install to complete
- [!647](https://gitlab.com/meltano/meltano/merge_requests/647) Added preloader for occasional lengthy extractor loading and added feedback for lengthy entities loading
- [#645](https://gitlab.com/meltano/meltano/issues/645) Added an Analyze landing page to facilitate future sub-UIs including the Analyze database settings; Added proper Loader Settings UI.

### Fixes

- [#645](https://gitlab.com/meltano/meltano/issues/645) Fixed confusion around Loader Settings and Analyze database settings

## 0.24.0 - (2019-05-06)

---

### New

- [#622](https://gitlab.com/meltano/meltano/issues/622) Added ELT flow UI Routes & Deep Linking to advance user through next steps after each step's save condition vs. requiring them to manually click the next step to advance
- [#598](https://gitlab.com/meltano/meltano/issues/598) Updated color and greyscale use in the context of navigation and interactive elements to better communicate UI hierarchy
- [#607](https://gitlab.com/meltano/meltano/issues/607) Add "All/Default/Custom" button bar UI for improved entities selection UX
- [#32](https://gitlab.com/meltano/meltano-marketing/issues/32) Integrate Algolia Search for docs
- [#590](https://gitlab.com/meltano/meltano/issues/590) Add documentation for deploying Meltano in ECS
- [#628](https://gitlab.com/meltano/meltano/issues/628) Add documentation for tap-mongodb
- [!605](https://gitlab.com/meltano/meltano/merge_requests/605) Added tooltips for areas of UI that are WIP for better communication of a feature's status

### Changes

- [375](https://gitlab.com/meltano/meltano/issues/375) Meltano can now run on any host/port

### Fixes

- [#595](https://gitlab.com/meltano/meltano/issues/595) Fix `meltano invoke` not working properly with `dbt`
- [#606](https://gitlab.com/meltano/meltano/issues/606) Fix `SingerRunner.bookmark_state()` to properly handle and store the state output from Targets as defined in the Singer.io Spec.

## 0.23.0 - (2019-04-29)

---

### New

- [#32](https://gitlab.com/meltano/meltano-marketing/issues/32) Integrate Algolia Search for docs

### Changes

- [#522](https://gitlab.com/meltano/meltano/issues/522) Update Carbon tutorial with new instructions and screenshots

## 0.22.0 - (2019-04-24)

---

### New

- [#477](https://gitlab.com/meltano/meltano/issues/477) Add ability for users to sign up for email newsletters
- [!580](https://gitlab.com/meltano/meltano/merge_requests/580) Add sorting to plugins for improved UX, both UI via extractors/loaders/etc. and `meltano discover all` benefit from sorted results
- [!528](https://gitlab.com/meltano/meltano/issues/528) Add documentation for RBAC alpha feature and environment variables

### Changes

- [#588](https://gitlab.com/meltano/meltano/issues/588) Updated core navigation and depth hierarchy styling to facilitate main user flow and improved information architecture
- [#591](https://gitlab.com/meltano/meltano/issues/591) Revert #484: remove `meltano ui` being run outside a Meltano project.
- [#584](https://gitlab.com/meltano/meltano/issues/584) Initial v1 for enabling user to setup ELT linearly through the UI via a guided sequence of steps

### Fixes

- [#600](https://gitlab.com/meltano/meltano/issues/600) Fix a bug with meltano select when the extractor would output an invalid schema
- [#597](https://gitlab.com/meltano/meltano/issues/597) Automatically open the browser when `meltano ui` is run

## 0.21.0 - (2019-04-23)

---

### New

- [#477](https://gitlab.com/meltano/meltano/issues/477) Add ability for users to sign up for email newsletters

### Changes

- [#591](https://gitlab.com/meltano/meltano/issues/591) Revert #484: remove `meltano ui` being run outside a Meltano project.

## 0.20.0 - (2019-04-15)

---

### New

- Add documentation on custom transformations and models. Link to Tutorial: https://www.meltano.com/tutorials/create-custom-transforms-and-models.html

## 0.19.1 - (2019-04-10)

---

### New

- [#539](https://gitlab.com/meltano/meltano/issues/539) Add Tutorial for "Using Jupyter Notebooks" with Meltano
- [#534](https://gitlab.com/meltano/meltano/issues/534) Add UI entity selection for a given extractor
- [#520](https://gitlab.com/meltano/meltano/issues/520) Add v1 UI for extractor connector settings
- [#486](https://gitlab.com/meltano/meltano/issues/486) Add the `model-gitlab` plugin to Meltano. It includes .m5o files for analyzing data fetched using the Gitlab API. Repository used: https://gitlab.com/meltano/model-gitlab
- [#500](https://gitlab.com/meltano/meltano/issues/500) Add the `model-stripe` plugin to Meltano. It includes .m5o files for analyzing data fetched using the Stripe API. Repository used: https://gitlab.com/meltano/model-stripe
- [#440](https://gitlab.com/meltano/meltano/issues/440) Add the `model-zuora` plugin to Meltano. It includes .m5o files for analyzing data fetched using the Zuora API. Repository used: https://gitlab.com/meltano/model-zuora
- [#541](https://gitlab.com/meltano/meltano/issues/541) Add a 404 page for missing routes on the web app

### Fixes

- [#576](https://gitlab.com/meltano/meltano/issues/576) Fix switching between designs now works
- [#555](https://gitlab.com/meltano/meltano/issues/555) Fix `meltano discover` improperly displaying plugins
- [#530](https://gitlab.com/meltano/meltano/issues/530) Fix query generation for star schemas
- [#575](https://gitlab.com/meltano/meltano/issues/575) Move Airflow configuration to .meltano/run/airflow
- [#571](https://gitlab.com/meltano/meltano/issues/571) Fix various routing and API endpoint issues related to recent `projects` addition

## 0.19.0 - (2019-04-08)

---

### New

- [#513](https://gitlab.com/meltano/meltano/issues/513) Added initial e2e tests for the UI
- [#431](https://gitlab.com/meltano/meltano/issues/431) Add the `tap-zendesk` transform to Meltano. It is using the dbt package defined in https://gitlab.com/meltano/dbt-tap-zendesk
- [484](https://gitlab.com/meltano/meltano/issues/484) Updated `meltano ui` to automatically launch the UI, and projects from the UI (previously only an option in the CLI)
- [#327](https://gitlab.com/meltano/meltano/issues/327) Add `meltano add --custom` switch to enable integration of custom plugins
- [#540](https://gitlab.com/meltano/meltano/issues/540) Add CHANGELOG link in intro section of the docs
- [#431](https://gitlab.com/meltano/meltano/issues/431) Add the `model-zendesk` plugin to Meltano. It includes .m5o files for analyzing data fetched using the Zendesk API. Repository used: https://gitlab.com/meltano/model-zendesk
- [!544](https://gitlab.com/meltano/meltano/merge_requests/544) Add support for extracting data from CSV files by adding [tap-csv](https://gitlab.com/meltano/tap-csv) to Meltano
- [#514](https://gitlab.com/meltano/meltano/issues/514) Add 'airflow' orchestrators plugin to enable scheduling
- Add the `tap-zuora` transform to Meltano. It is using the dbt package defined in https://gitlab.com/meltano/dbt-tap-zuora

### Changes

- [#455](https://gitlab.com/meltano/meltano/issues/455) Add documentation about `target-snowflake`

### Fixes

- [#507](https://gitlab.com/meltano/meltano/issues/507) Ensure design name and table name don't need to match so multiple designs can leverage a single base table
- [#551](https://gitlab.com/meltano/meltano/issues/551) Fix HDA queries generated when an attribute is used both as a column and as an aggregate.
- [#559](https://gitlab.com/meltano/meltano/issues/559) Add support for running custom transforms for taps without default dbt transforms.

## 0.18.0 - (2019-04-02)

---

### New

- [#432](https://gitlab.com/meltano/meltano/issues/432) Add the `tap-zuora` transform to Meltano. It is using the dbt package defined in https://gitlab.com/meltano/dbt-tap-zuora

### Changes

- Remove Snowflake references from advanced tutorial.
- [#2 dbt-tap-zuora](https://gitlab.com/meltano/dbt-tap-zuora/issues/2) Remove custom SFDC related attributes from Zuora Account and Subscription Models
- Update [Contributing - Code Style](https://meltano.com/docs/contributing.html#code-style) documentation to including **pycache** troubleshooting

### Fixes

- [#529](https://gitlab.com/meltano/meltano/issues/529) Resolve "SFDC Tutorial - ELT Fails due to invalid schema.yml" by [#4 dbt-tap-salesforce](https://gitlab.com/meltano/dbt-tap-salesforce/issues/4) removing the schema.yml files from the dbt models for tap-salesforce.
- [#502](https://gitlab.com/meltano/meltano/issues/502) Fix the situation where an m5o has no joins, the design still will work.

## 0.17.0 - (2019-03-25)

---

### New

- [#485](https://gitlab.com/meltano/meltano/issues/485) Added various UI unit tests to the Analyze page
- [#370](https://gitlab.com/meltano/meltano/issues/370) Enabled authorization using role-based access control for Designs and Reports

### Changes

- [#283](https://gitlab.com/meltano/meltano/issues/283) Silence pip's output when there is not error
- [#468](https://gitlab.com/meltano/meltano/issues/468) Added reminder in docs regarding the need for `source venv/bin/activate` in various situations and added minor copy updates

### Fixes

- [#433](https://gitlab.com/meltano/meltano/issues/433) Add the `sandbox` configuration to `tap-zuora`.
- [#501](https://gitlab.com/meltano/meltano/issues/501) Fix `meltano ui` crashing when the OS ran out of file watcher.
- [#510](https://gitlab.com/meltano/meltano/issues/510) Fix an issue when finding the current Meltano project in a multi-threaded environment.
- [#494](https://gitlab.com/meltano/meltano/issues/494) Improved documentation around tutorials and Meltano requirements
- [#492](https://gitlab.com/meltano/meltano/issues/492) A few small contextual additions to help streamline the release process
- [#503](https://gitlab.com/meltano/meltano/issues/503) Fix a frontend sorting issue so the backend can properly generate an up-to-date query

## 0.16.0 - (2019-03-18)

---

### New

- Add support for extracting data from Gitlab through the updated tap-gitlab (https://gitlab.com/meltano/tap-gitlab)
- Add the `tap-gitlab` transform to Meltano. It is using the dbt package defined in https://gitlab.com/meltano/dbt-tap-gitlab
- Add "Copy to Clipboard" functionality to code block snippets in the documentation
- Add the `tap-stripe` transform to Meltano. It is using the dbt package defined in https://gitlab.com/meltano/dbt-tap-stripe
- Add new command `meltano add model [name_of_model]`
- Add models to the available plugins

### Changes

- Various documentation [installation and tutorial improvements](https://gitlab.com/meltano/meltano/issues/467#note_149858308)
- Added troubleshooting button to help users add context to a pre-filled bug issue

### Fixes

- Fix the API database being mislocated
- Replaced the stale Meltano UI example image in the Carbon Emissions tutorial
- 473: Fix the docker image (meltano/meltano) from failing to expose the API

## 0.15.1 - (2019-03-12)

---

### Fixes

- locks down dependencies for issues with sqlalchemy snowflake connector

## 0.15.0 - (2019-03-11)

---

### New

- Add Salesforce Tutorial to the docs
- Add documentation for the permissions command
- Add tracking for the `meltano ui` command

### Fixes

- Updated analytics to properly recognize SPA route changes as pageview changes

## 0.14.0 - (2019-03-04)

---

### New

- Update stages table style in docs
- Add custom transforms and models tutorial to the docs

### Changes

- Add api/v1 to every route
- Update DbtService to always include the my_meltano_project model when transform runs

### Fixes

- Resolved duplicate display issue of Dashboards and Reports on the Files page
- Removed legacy `carbon.dashboard.m5o` (regression from merge)
- Updated dashboards and reports to use UI-friendly name vs slugified name
- Fix minor clipped display issue of right panel on `/settings/database`
- Fix minor display spacing in left panel of Settings
- Fix dashboard page to properly display a previously active dashboard's updated reports
- Fix pre-selected selections for join aggregates when loading a report
- Fix charts to display multiple aggregates (v1)
- Fix 404 errors when refreshing the frontend
- Fix a regression where the Topics would not be shown in the Files page

## 0.13.0 - (2019-02-25)

---

### New

- Add the `tap-salesforce` transform to Meltano. It is using the dbt package defined in https://gitlab.com/meltano/dbt-tap-salesforce
- Add m5o model and tables for tap-salesforce
- Updated the deep-link icon (for Dashboards/Reports on the Files page)

### Changes

- Polished the RBAC view, making it clearer the feature is experimental.
- Rename "Models" to "Topics"
- Use the current connection's schema when generating queries at run time for Postgres Connections.
- Add support for multiple Aggregates over the same attribute when generating HDA queries.

## 0.12.0 - (2019-02-21)

---

### New

- UI cleanup across routes (Analyze focus) and baseline polish to mitigate "that looks off comments"
- Update installation and contributing docs
- Meltano implement role-based access control - [!368](https://gitlab.com/meltano/meltano/merge_requests/368)
- Add version CLI commands for checking current Meltano version
- Add deep linking to dashboards
- Add deep linking to reports

### Fixes

- Fixed a problem when environment variables where used as default values for the CLI - [!390](https://gitlab.com/meltano/meltano/merge_requests/390)
- Fixed dashboards initial load issue due to legacy (and empty) `carbon.dashboard.m5o` file
- New standardized approach for `.m5o` id generation (will need to remove any dashboard.m5o and report.m5o)

## 0.11.0 - (2019-02-19)

---

### New

- Update installation and contributing docs
- Add support for generating Hyper Dimensional Aggregates (HDA)
- Add internal Meltano classes for representing and managing Designs, Table, Column, Aggregate, Definitions, and Query definitions

### Changes

- Move core functionality out of `api/controllers` to `/core/m5o` (for m5o and m5oc management) and `/core/sql` (for anything related to sql generation)

### Fixes

- Fixed a problem when environment variables where used as default values for the CLI - [!390](https://gitlab.com/meltano/meltano/merge_requests/390)

## 0.10.0 - (2019-02-12)

---

### New

- Add gunicorn support for Meltano UI as a WSGI application - [!377](https://gitlab.com/meltano/meltano/merge_requests/377)
- Meltano will now generate the minimal joins when building SQL queries - [!382](https://gitlab.com/meltano/meltano/merge_requests/382)

### Changes

- Add analytics to authentication page
- Meltano will now use SQLite for the job log. See https://meltano.com/docs/architecture.html#job-logging for more details.
- Removed manual `source .env` step in favor of it running automatically

### Fixes

- Meltano will correctly source the `.env`
- fixed charts to render as previously they were blank
- Fixed Analyze button groupd CSS to align as a single row

### Breaks

- Meltano will now use SQLite for the job log. See https://meltano.com/docs/architecture.html#job-logging for more details.
- URL routing updates ('/model' to '/files', removed currently unused '/extract', '/load', '/transform' and '/project/new')

## 0.9.0 - (2019-02-05)

---

### New

- add ability to save reports
- add ability to update an active report during analysis
- add ability to load reports
- add dashboards page and related add/remove report functionality

### Changes

- Generate default `Meltano UI` connection for the `meltano.db` SQLite DB when a new project is created with `meltano init`
- updated main navigation to Files, Analysis, and Dashboards
- Update the `meltano permissions grant` command to fetch the existing permissions from the Snowflake server and only return sql commands for permissions not already assigned
- Add `--diff` option to the `meltano permissions grant` command to get a full diff with the permissions already assigned and new ones that must be assigned

### Fixes

- Entry model definition correctly defines `region_id`.
- Updated the Fundamentals documentation section regarding reports
- Fixed Files page for empty state of Dashboards and Reports
- Fixed Analyze page's left column to accurately preselect columns and aggregates after loading a report

## 0.8.0 - (2019-01-29)

---

### New

- Add tracking of anonymous `meltano cli` usage stats to Meltano's Google Analytics Account
- Add `project_config.yml` to all meltano projects to store concent for anonymous usage tracking and the project's UUID

### Changes

- Add `--no_usage_stats` option to `meltano init <project_name>` to allow users to opt-out from anonymous usage stats tracking
- Bundled Meltano models are now SQLite compatible.

## 0.7.0 - (2019-01-22)

---

### New

- Added basic authentication support for meltano ui.
- Meltano will now automatically source the .env
- Updated docs with `.m5o` authoring requirements and examples
- add support for timeframes in tables
- add basic analytics to understand usage
- add disabled UI for the lack of timeframes support in sqlite
- update Results vs. SQL UI focus based on a results response or query update respectively

### Changes

- Meltano will now discover components based on `https://meltano.com/discovery.yml`
- sample designs are now packaged with meltano

### Fixes

- Updated mobile menu to work as expected
- Updated tutorial docs with improved CLI commands and fixed the host setting to `localhost`

## 0.6.1 - (2019-01-15)

---

## 0.6.0 - (2019-01-15)

---

### New

- add new command `meltano add transform [name_of_dbt_transformation]`
- add transforms to the available plugins

### Changes

- Auto install missing plugins when `meltano elt` runs
- Terminology updates for simpler understanding

### Fixes

- Edit links on the bottom of doc pages are working now

### Breaks

- Updated docs tutorial bullet regarding inaccurate "Validate" button

## 0.5.0 - (2019-01-09)

---

### New

- ensure `meltano init <project-name>` runs on windows
- settings ui now provides sqlite-specific controls for sqlite dialect
- add `target-sqlite` to available loaders for meltano projects
- add new command `meltano add transformer [name_of_plugin]`
- add transformers (dbt) to the available plugins

### Changes

- extractors and loaders are arguments in the elt command instead of options
- `meltano www` is now `meltano ui`
- remove dbt installation from `meltano init`
- move everything dbt related under `transform/`
- update `meltano elt` to not run transforms by default
- update `meltano elt` to auto generate the job_id (job_id has been converted to an optional argument)

### Fixes

- left joins now work correctly in analyze.
- fixed broken sql toggles in analyze view
- fixed sql output based on sql toggles in analyze view

## 0.4.0 - (2019-01-03)

---

### New

- add Using Superset with Meltano documentation

## 0.3.3 - (2018-12-21)

---

## 0.3.2 - (2018-12-21)

---

## 0.3.1 - (2018-12-21)

---

### Changes

- add default models for 'tap-carbon-intensity'.
- Meltano Analyze is now part of the package.
- removes database dependency from Meltano Analyze and uses .ma files
- update the error message when using Meltano from outside a project - [!238](https://gitlab.com/meltano/meltano/merge_requests/238)

## 0.3.0 - (2018-12-18)

---

### New

- updated Settings view so each database connection can be independently disconnected
- add `meltano select` to manage what is extracted by a tap.

### Changes

- documentation site will utilize a new static site generation tool called VuePress

- meltano.com will be deployed from the meltano repo

### Fixes

- model dropdown now updates when updating database (no longer requires page refresh)
- prevent model duplication that previously occurred after subsequent "Update Database" clicks

## 0.2.2 - (2018-12-11)

---

### Changes

- documentation site will utilize a new static site generation tool called VuePress
- first iteration of joins (working on a small scale)

## 0.2.1 - (2018-12-06)

---

### Fixes

- resolve version conflict for `idna==2.7`
- fix the `discover` command in the docker images
- fix the `add` command in the docker images
- fix module not found for meltano.core.permissions.utils

## 0.2.0 - (2018-12-04)

---

### New

- add `meltano permissions grant` command for generating permission queries for Postgres and Snowflake - [!90](https://gitlab.com/meltano/meltano/merge_requests/90)
- add 'tap-stripe' to the discovery

### Changes

- demo with [carbon intensity](https://gitlab.com/meltano/tap-carbon-intensity), no API keys needed
- .ma file extension WIP as alternative to lkml

### Fixes

- fix order in Meltano Analyze

## 0.1.4 - (2018-11-27)

### Fixes

- add default values for the 'www' command - [!185](https://gitlab.com/meltano/meltano/merge_requests/185)
- add CHANGELOG.md
- fix a problem with autodiscovery on taps - [!180](https://gitlab.com/meltano/meltano/merge_requests/180)

### Changes

- move the 'api' extra package into the default package
- add 'tap-fastly' to the discovery

---

## 0.1.3

### Changes

- remove `setuptools>=40` dependency
- `meltano` CLI is now in the `meltano` package

## 0.1.2

### Fixes

- target output state is now saved asynchronously

## 0.1.1

### Changes

- initial release<|MERGE_RESOLUTION|>--- conflicted
+++ resolved
@@ -14,12 +14,9 @@
 
 ### Fixes
 
-<<<<<<< HEAD
 - [#2042](https://gitlab.com/meltano/meltano/-/issues/2042) Fix bug causing Connection Setup UI to fail when plugin docs URL is not set
 - [#2045](https://gitlab.com/meltano/meltano/-/issues/2045) Hide plugin logo in UI if image file could not be found
-=======
 - [#2043](https://gitlab.com/meltano/meltano/-/issues/2043) Use plugin name in UI when label is not set, instead of not showing anything
->>>>>>> c901b645
 
 ### Breaks
 

# CHANGELOG

All notable changes to this project will be documented in this file.
This project adheres to [Semantic Versioning](http://semver.org/) and [Keep a Changelog](http://keepachangelog.com/).



## Unreleased
---

### New

- [#2019](https://gitlab.com/meltano/meltano/-/issues/2019) Ask for setting names when adding a new custom plugin

### Changes

- [#2011](https://gitlab.com/meltano/meltano/-/issues/2011) Make tap-gitlab private_token setting optional for easier extraction of public groups and projects
- [#2012](https://gitlab.com/meltano/meltano/-/issues/2012) Add target-jsonl loader

### Fixes

<<<<<<< HEAD
- [#2010](https://gitlab.com/meltano/meltano/-/issues/2010) Fix bug causing dot-separated config keys to not be nested in generated tap or target config
- [#2020](https://gitlab.com/meltano/meltano/-/issues/2020) Fix bug that caused `meltano select` to add `select` option to every plugin in `meltano.yml` instead of just the specified one
=======
- [#2021](https://gitlab.com/meltano/meltano/-/issues/2021) Only ask for capabilities when adding a custom extractor, not a loader or other plugin
>>>>>>> dee3d869

### Breaks


## 1.31.0 - (2020-05-04)
---

### Changes

- [#1987](https://gitlab.com/meltano/meltano/-/issues/1987) Restore GitLab and Zendesk data sources in UI
- [#2005](https://gitlab.com/meltano/meltano/-/issues/2005) Add "Don't see your data source here?" option in UI
- [#2008](https://gitlab.com/meltano/meltano/-/issues/2008) Clarify that pipelines UI only supports target-postgres
- [#2007](https://gitlab.com/meltano/meltano/-/issues/2007) Don't install airflow, dbt and target-postgres by default as part of 'meltano init'
- [#2007](https://gitlab.com/meltano/meltano/-/issues/2007) Only run 'airflow scheduler' as part of 'meltano ui' when airflow is installed
- [#2007](https://gitlab.com/meltano/meltano/-/issues/2007) Install airflow, dbt, and target-postgres on DigitalOcean images


## 1.30.1 - (2020-04-23)
---

### Fixes
- [#1985](https://gitlab.com/meltano/meltano/-/issues/1985) Fixed bug with Airflow installs WTForms 2.3.0 instead of 2.2.1, which is incompatible


## 1.30.0 - (2020-04-20)
---

### New

- [#1953](https://gitlab.com/meltano/meltano/-/issues/1953) Show design attribute descriptions in tooltips in report builder
- [#1787](https://gitlab.com/meltano/meltano/-/issues/1787) Show Shopify extractor in UI

### Changes

- [!1611](https://gitlab.com/meltano/meltano/-/merge_requests/1611) Only show design description if it is different from design label


## 1.29.1 - (2020-04-16)
---

### New

- [#1948](https://gitlab.com/meltano/meltano/-/issues/1948) Show Intercom button in bottom right on MeltanoData.com instances
- [#1930](https://gitlab.com/meltano/meltano/-/issues/1930) Add button to remove report from dashboard when editing dashboard
- [#1845](https://gitlab.com/meltano/meltano/-/issues/1845) Add button to delete report to report builder interface
- [#1849](https://gitlab.com/meltano/meltano/-/issues/1849) Add button to rename report to report builder interface
- [#1951](https://gitlab.com/meltano/meltano/-/issues/1951) Add button to edit dashboard name and description to dashboard page

### Changes

- [!1607](https://gitlab.com/meltano/meltano/-/merge_requests/1607) Move date range picker into results area of report builder interface
- [!1608](https://gitlab.com/meltano/meltano/-/merge_requests/1608) Make report title more prominent in report builder


## 1.29.0 - (2020-04-13)
---

## 1.28.1 - (2020-04-09)
---

### New

- [#1940](https://gitlab.com/meltano/meltano/-/issues/1940) Show Google Ads extractor in UI

### Changes

- [#1941](https://gitlab.com/meltano/meltano/-/issues/1941) Suggest disabling ad blocker if inline docs iframe for an Ads or Analytics extractor failed to load
- [#1667](https://gitlab.com/meltano/meltano/-/issues/1667) Have 'meltano init' create system database and install airflow, dbt, and target-postgres plugins

### Fixes

- [#1942](https://gitlab.com/meltano/meltano/-/issues/1942) Ensure navigation bar is hidden in production when docs are viewed inline


## 1.28.0 - (2020-04-06)
---

### New

- [#1937](https://gitlab.com/meltano/meltano/-/issues/1937) Add optional `plugin_type` argument to `meltano install` to only (re)install plugins of a certain type


### Fixes

- [#1938](https://gitlab.com/meltano/meltano/-/issues/1938) Display error message when viewing dashboard before pipeline has run


## 1.27.3 - (2020-04-02)
---

### Fixes

- [#1938](https://gitlab.com/meltano/meltano/-/issues/1938) Fix regression causing dashboards and reports not to load when readonly mode is enabled (like on the demo instance)


## 1.27.2 - (2020-04-02)
---

### Fixes

- [#1936](https://gitlab.com/meltano/meltano/-/issues/1936) Fix regression causing UI to fail when analytics/tracking is enabled


## 1.27.1 - (2020-04-02)
---

### New

- [#1477](https://gitlab.com/meltano/meltano/-/issues/1477) Allow read-only mode and authentication to be used at the same time, to allow anonymous read-only access and only require authentication for write actions.
- [#1914](https://gitlab.com/meltano/meltano/-/issues/1914) Allow default dashboards and reports to be updated in place if package contains snapshots of older versions
- [#1933](https://gitlab.com/meltano/meltano/-/issues/1933) Allow Meltano UI Google Analytics ID to be overridden using environment variable

### Changes

- [#1896](https://gitlab.com/meltano/meltano/-/issues/1896) Set pipeline update interval to daily by default, to start after first successful manual run
- [#1888](https://gitlab.com/meltano/meltano/-/issues/1888) Explain in "Edit Connection" button tooltip why it may be disabled
- [#1890](https://gitlab.com/meltano/meltano/-/issues/1890) Clarify that changing Start Date requires a new pipeline to be set up
- [#1892](https://gitlab.com/meltano/meltano/-/issues/1892) Clarify in Run Log modal that the "Explore" button can also be found on the Connections page
- [#1891](https://gitlab.com/meltano/meltano/-/issues/1891) Show data source logo and label in Run Log modal header insteadof pipeline ID
- [#1893](https://gitlab.com/meltano/meltano/-/issues/1893) Hide "Download Log" button while pipeline is running instead of disabling it
- [#1894](https://gitlab.com/meltano/meltano/-/issues/1894) Suggest connecting a data source on Pipelines page when there are no pipelines yet
- [#1912](https://gitlab.com/meltano/meltano/-/issues/1912) Suggest user gets in touch if the report they're looking for is not included by default

### Fixes

- [#1911](https://gitlab.com/meltano/meltano/-/issues/1911) Display "Last updated: Updating..." instead of "Last updated: 1969-12-31" on reports while pipeline is running
- [#1910](https://gitlab.com/meltano/meltano/-/issues/1910) Fix pipeline "Start date" and report "Data starting from" off-by-1 errors caused by timezone differences


## 1.27.0 - (2020-03-30)
---

### Changes

- [#1909](https://gitlab.com/meltano/meltano/-/issues/1909) Suggest disabling ad blocker if request related to an Ads or Analytics extractor was blocked by browser
- [#1886](https://gitlab.com/meltano/meltano/-/issues/1886) Don't prepopulate date fields that are not required and are better left blank
- [#1887](https://gitlab.com/meltano/meltano/-/issues/1887) Hide End Date fields in connection setup since our end-users will want to import everything
- [#1905](https://gitlab.com/meltano/meltano/-/issues/1905) Hide Google Analytics Reports field from UI since startup founder end-users will stick with default

### Fixes

- [#1920](https://gitlab.com/meltano/meltano/-/issues/1920) Fix extractor logo on Google Analytics Explore page
- [#1895](https://gitlab.com/meltano/meltano/-/issues/1895) Fix bug causing newly created pipeline not to show as running when it is
- [#1906](https://gitlab.com/meltano/meltano/-/issues/1906) Fix "Test Connection" for extractors that require a file to be uploaded, like Google Analytics
- [#1931](https://gitlab.com/meltano/meltano/-/issues/1931) Validate uploaded file path when saving or testing connection settings


## 1.26.2 - (2020-03-26)
---

### Fixes

- [#1883](https://gitlab.com/meltano/meltano/-/issues/1883) Fix dashboard and embedded reports failing to load when design has no joins


## 1.26.1 - (2020-03-26)
---

### Changes

- [#1854](https://gitlab.com/meltano/meltano/-/issues/1854) Remove non-marketing-sales data sources from UI
- [#1881](https://gitlab.com/meltano/meltano/-/issues/1881) Store in system database when user was last active
- [#1846](https://gitlab.com/meltano/meltano/-/issues/1846) Freeze reports with relative date filters in time when shared or embedded
- [#1847](https://gitlab.com/meltano/meltano/-/issues/1847) Show date range on embedded reports and dashboards
- [#1847](https://gitlab.com/meltano/meltano/-/issues/1847) Show date range on reports on dashboards


## 1.26.0 - (2020-03-23)
---

### Changes

- [#1188](https://gitlab.com/meltano/meltano/-/issues/1188) Allow sorting by timeframe period columns (e.g. "Creation Date: Month", "Creation Date: Year")
- [#1873](https://gitlab.com/meltano/meltano/-/issues/1873) Display error message when viewing model/design/report before pipeline has run
- [#1874](https://gitlab.com/meltano/meltano/-/issues/1874) Print full error when initial model compilation fails
- [#1875](https://gitlab.com/meltano/meltano/-/issues/1875) Automatically run query when sorting is changed
- [#1876](https://gitlab.com/meltano/meltano/-/issues/1876) Don't store Analyze UI state in report file
- [#1877](https://gitlab.com/meltano/meltano/-/issues/1877) Allow designs to reference the same table more than once
- [#1878](https://gitlab.com/meltano/meltano/-/issues/1878) Recompile models when meltano is upgraded


## 1.25.1 - (2020-03-19)

---

### New

- [#1799](https://gitlab.com/meltano/meltano/issues/1799) Improve date range UX by displaying the date range associated with each attribute in the `<select>` (previously the user had to manually check each one-by-one to see if it had an associated date range filter)

### Changes

- [#1799](https://gitlab.com/meltano/meltano/issues/1799) Update "Date Range(s)" button label to account for pluralization
- [#1799](https://gitlab.com/meltano/meltano/issues/1799) Fallback to inline text and only display the date range `<select>` if there are two or more date ranges to filter on
- [#1799](https://gitlab.com/meltano/meltano/issues/1799) Update date range picker to initialize at the first attribute with a valid date range
- [#1799](https://gitlab.com/meltano/meltano/issues/1799) Update the Report Builder's "jump to date range dropdown" buttons (small calendar icon button associated with the left pane's attribute items) to automatically focus the date range that's associated

### Fixes

- [#1872](https://gitlab.com/meltano/meltano/-/issues/1872) Delete state left over from different pipeline run for same extractor
- [#1779](https://gitlab.com/meltano/meltano/-/issues/1779) Fix loading report directly by URL when design request completes before reports request


## 1.25.0 - (2020-03-16)

---

### New

- [#1843](https://gitlab.com/meltano/meltano/issues/1843) Update the Google Ads Extractor selected attributes definition to also extract the Ad Network and Device segments for the Ads Performance Reports.

### Changes

- [#1852](https://gitlab.com/meltano/meltano/-/issues/1852) Move Pipelines after Connections in navbar
- [#1850](https://gitlab.com/meltano/meltano/-/issues/1850) Rename Connections tab "Connection" and "Pipeline" buttons to "Edit Connection", and "View Pipeline"
- [#1856](https://gitlab.com/meltano/meltano/-/issues/1856) Remove "Custom" data source option from UI
- [#1867](https://gitlab.com/meltano/meltano/-/issues/1867) Make timeframe table headings more human-friendly

### Fixes

- [#1848](https://gitlab.com/meltano/meltano/-/issues/1848) Fix Explore page "Report Builder" column loading when model name and model topic name do not match

## 1.24.1 - (2020-03-12)

---

### New

- [!1523](https://gitlab.com/meltano/meltano/merge_requests/1523) Add support for relative date filter definitions to Meltano Filters. That means that filters over dates and times can have a `[+-]N[dmy]` format instead of a fixed date. That allows Meltano to generate a date relative to a pivot date provided by in the query definition or `NOW()`.
- [#1830](https://gitlab.com/meltano/meltano/issues/1830) Add relative vs. absolute date ranges to date range picker of Report Builder

### Changes

- [#1830](https://gitlab.com/meltano/meltano/issues/1830) Update date ranges calendars with "Today" marker for improved UX

## 1.24.0 - (2020-03-09)

---

### Changes

- [#1831](https://gitlab.com/meltano/meltano/issues/1831) Change main navigation "Reports" to "Explore" and update its nested CTAs to link to a landing page per data source
- [#1705](https://gitlab.com/meltano/meltano/issues/1705) Remove `meltano permissions` feature now that it has been extracted into https://gitlab.com/gitlab-data/permifrost.
- Updated "Report Builder" page with a header to better communicate what the page is for.

### Fixes

- [#1840](https://gitlab.com/meltano/meltano/-/issues/1840) Format InputDateIso8601 value as YYYY-MM-DD since a full timestamp value could represent a different date in UTC and local timezone
- [#1842](https://gitlab.com/meltano/meltano/issues/1842) Fix empty filter attributes bug for non-join designs

## 1.23.2 - (2020-03-05)

---

### New

- [#1820](https://gitlab.com/meltano/meltano/issues/1820) Add Vertical Bar chart type to Report chart options

### Changes

- [#1820](https://gitlab.com/meltano/meltano/issues/1820) Updated chart type selection as a dropdown for improved UX (ensures the chart icon is adorned with its label)

### Fixes

- [#1837](https://gitlab.com/meltano/meltano/issues/1837) Fix tap-mongodb database name setting
- [#1838](https://gitlab.com/meltano/meltano/issues/1838) Properly handle dates and timezones in date range picker
- [#1838](https://gitlab.com/meltano/meltano/issues/1838) Ensure records on boundary dates are included when using date range picker with column of type "time"

## 1.23.1 - (2020-03-04)

---

### Fixes

- [#1836](https://gitlab.com/meltano/meltano/issues/1820) Don't crash when gunicorn is sent HUP signal to reload Meltano service

## 1.23.0 - (2020-03-02)

---

### New

- [#1601](https://gitlab.com/meltano/meltano/issues/1601) Add Explore landing pages per data source to act as an aggregate jump-off point to related dashboards, reports, report templates, and more

### Changes

- [#1601](https://gitlab.com/meltano/meltano/issues/1601) Change "Reports" CTA in each Pipeline and the JobLog modal to link to its corresponding and newly added Explore page
- [#1698](https://gitlab.com/meltano/meltano/issues/1698) Change information architecture to separate Connections and Pipelines into distinct pages

### Fixes

- [#1811](https://gitlab.com/meltano/meltano/issues/1811) Fix an issue when installing a custom plugin.
- [#1794](https://gitlab.com/meltano/meltano/issues/1794) Remove the notification field when notifications are disabled.
- [#1815](https://gitlab.com/meltano/meltano/issues/1815) Fix `mapActions` misplacement in `computed` vs. `methods`
- [#1468](https://gitlab.com/meltano/meltano/issues/1468) Update asn1crypto to get Meltano to work on macOS Catalina

## 1.22.2 - (2020-02-27)

---

### Fixes

- [#1809](https://gitlab.com/meltano/meltano/issues/1809) Fix LogModal padding render issue and `TypeError` with proper conditional check prior to dereferencing
- [#1810](https://gitlab.com/meltano/meltano/issues/1810) Fix an issue where Notifications would not be sent when the application used multiple workers

## 1.22.1 - (2020-02-26)

---

### New

- [#1783](https://gitlab.com/meltano/meltano/issues/1873) Add Shopify extractor as a hidden plugin
- [#1499](https://gitlab.com/meltano/meltano/issues/1499) Add date range selector to Analyze UI (requires a `type=date` or `type=time` in each model needing this functionality)

### Changes

- [#1777](https://gitlab.com/meltano/meltano/issues/1777) Update Meltano Analyze to only preselect the first column and aggregate attributes when no attributes have a `require`d setting
- [#1796](https://gitlab.com/meltano/meltano/issues/1796) Update date range and filter changes to trigger autorun if enabled

### Fixes

- [#1798](https://gitlab.com/meltano/meltano/issues/1798) Add OK button to toasts that couldn't be dismissed previously, to prevent them from getting in the way of modal buttons
- [#1803](https://gitlab.com/meltano/meltano/issues/1803) Ensure SMTP credentials can be set via environment variables
- [#1778](https://gitlab.com/meltano/meltano/issues/1778) Fix missing pipeline date when visiting page directly from URL

## 1.22.0 - (2020-02-24)

---

### New

- [#1646](https://gitlab.com/meltano/meltano/issues/1646) Add default Stripe dashboard
- [#1759](https://gitlab.com/meltano/meltano/issues/1759) Add default reports and dashboard for Google Ads data
- [#1775](https://gitlab.com/meltano/meltano/issues/1775) Add default dashboard for GitLab extractor
- [#1714](https://gitlab.com/meltano/meltano/issues/1714) Add support for a `required` setting in Models so Analyze can still work with more complex reporting scenarios (Facebook and Google Adwords need this)
- [#1780](https://gitlab.com/meltano/meltano/issues/1780) Add default reports and dashboard for Facebook Ads data

## 1.21.2 - (2020-02-18)

---

### New

- [#1740](https://gitlab.com/meltano/meltano/issues/1740) Add "Sharing Reports and Dashboards" section to Getting Started guide
- [#1484](https://gitlab.com/meltano/meltano/issues/1484) Add a subscription field to be notified when a Pipeline will be completed.

### Changes

- [#1740](https://gitlab.com/meltano/meltano/issues/1740) Update Getting Started guide screenshots with up-to-date UI

### Fixes

- [#1751](https://gitlab.com/meltano/meltano/issues/1751) Custom report ordering now works based on user customization
- [#1756](https://gitlab.com/meltano/meltano/issues/1756) Fix embed app to properly render based on `report` or `dashboard` type

## 1.21.1 - (2020-02-17)

---

### Fixes

- [#1754](https://gitlab.com/meltano/meltano/issues/1754) Fix duplicate "Share" button and Reports dropdown clipping issue

## 1.21.0 - (2020-02-17)

---

### New

- [#609](https://gitlab.com/meltano/meltano/issues/609) Add the Google Ads Extractor to Meltano as a hidden plugin. It will be fully enabled on Meltano UI once OAuth support is added. It uses the tap defined in https://gitlab.com/meltano/tap-adwords/
- [#1693](https://gitlab.com/meltano/meltano/issues/1693) Add default transformations for the Google Ads Extractor. They are using the dbt package defined in https://gitlab.com/meltano/dbt-tap-adwords
- [#1694](https://gitlab.com/meltano/meltano/issues/1694) Add default Meltano Models for the Google Ads Extractor. They are defined in https://gitlab.com/meltano/model-adwords
- [#1695](https://gitlab.com/meltano/meltano/issues/1695) Add documentation for the Google Ads Extractor
- [#1723](https://gitlab.com/meltano/meltano/issues/1723) Add various mobile and widescreen related style tweaks to improve base layout at mobile and widescreen widths

### Changes

- [!1460](https://gitlab.com/meltano/meltano/merge_requests/1460) Remove the FTP access from Meltano hosted instances
- [#1629](https://gitlab.com/meltano/meltano/issues/1629) Add "Share Dashboard" functionality
- [#1629](https://gitlab.com/meltano/meltano/issues/1629) Update report "Embed" button to "Share" and include a share link to accompany the embed snippet

### Fixes

- [#1680](https://gitlab.com/meltano/meltano/issues/1680) Fix initial "Last Run" button of a pipeline run to properly open the corresponding job log

## 1.20.1 - (2020-02-13)

---

### New

- [#1650](https://gitlab.com/meltano/meltano/issues/1650) create TOS page and add TOS link to website footer

### Changes

- [#1681](https://gitlab.com/meltano/meltano/issues/1681) Update `transform` during pipeline save to conditionally set `skip` vs. `run` to prevent wasted cycles for extractors that lack transformations
- [#1696](https://gitlab.com/meltano/meltano/issues/1696) Update dashboards list to be alphabetically sorted
- [#1710](https://gitlab.com/meltano/meltano/issues/1710) Hide `tap-fastly` in UI

### Fixes

- [#1696](https://gitlab.com/meltano/meltano/issues/1696) Fix duplicate chart renders when dashboard is loaded
- [#1696](https://gitlab.com/meltano/meltano/issues/1696) Fix "Add to Dashboards" button when loading an existing report (additionally updated `disabled` button states)
- [#1711](https://gitlab.com/meltano/meltano/issues/1711) Disable fields of all kinds when a plugin setting is protected or set in env or meltano.yml
- [#1712](https://gitlab.com/meltano/meltano/issues/1712) Fix lock icon tooltip message on plugin settings that were set in env or meltano.yml
- [#1677](https://gitlab.com/meltano/meltano/issues/1677) Properly represent values of boolean settings that were set using environment verariables in UI

## 1.20.0 - (2020-02-10)

---

### New

- [#1682](https://gitlab.com/meltano/meltano/issues/1682) Use human-readable update interval labels

### Changes

- [#1514](https://gitlab.com/meltano/meltano/issues/1514) Remove DBT docs integration
- [#1679](https://gitlab.com/meltano/meltano/issues/1679) Prevent the `hidden` settings from being sent to the front-end, potentially causing configuration failure

### Fixes

- [#1675](https://gitlab.com/meltano/meltano/issues/1675) Fix future grant diffing for databases and schemas
- [#1674](https://gitlab.com/meltano/meltano/issues/1674) Fix duplicate pipelines bug resulting from recent addition to view and update existing connections

## 1.19.2 - (2020-02-06)

---

### Fixes

- [#1672](https://gitlab.com/meltano/meltano/issues/1672) Pin Werkzeug version to 0.16.1 since 1.0.0 is unsupported by Flask-BabelEx

## 1.19.1 - (2020-02-06)

---

### Fixes

- [#1671](https://gitlab.com/meltano/meltano/issues/1671) Fix error handling bug that caused a console error that impacted further UI interaction

## 1.19.0 - (2020-02-06)

---

### New

- [#1545](https://gitlab.com/meltano/meltano/issues/1545) Add read-only report embed functionality via embeddable `iframe` copy-to-clipboard snippet
- [#1606](https://gitlab.com/meltano/meltano/issues/1606) Update UI after successful plugin configuration with auto installed reports and dashboards
- [#1614](https://gitlab.com/meltano/meltano/issues/1614) Add 'Fix Connection' and 'View Connection' CTAs to Integrations with corresponding pipelines
- [#1550](https://gitlab.com/meltano/meltano/issues/1550) Add the Meltano OAuth Service integration to manage the OAuth flow in the plugin configuration

### Changes

- [#1594](https://gitlab.com/meltano/meltano/issues/1594) Improve onboarding UX by moving the "Update Interval" selection to a post-successful-pipeline action
- [#1594](https://gitlab.com/meltano/meltano/issues/1594) Update pipelines to be sorted alphabetically to match data sources organization
- [#1659](https://gitlab.com/meltano/meltano/issues/1659) Update query attribute toggling and results UX when autorun query is on (via 500ms debounce)
- [#1475](https://gitlab.com/meltano/meltano/issues/1475) GitLab extractor in the UI steers user towards a single data source

### Fixes

- [#1657](https://gitlab.com/meltano/meltano/issues/1657) Fix `update_dashboard` error when payload lacked a `new_settings` key
- [#1602](https://gitlab.com/meltano/meltano/issues/1602) Fix instances where `<a disabled='...'>` vs. `<button disabled='...'>` didn't functionally disable the button (previously they were only disabled visually)
- [#1656](https://gitlab.com/meltano/meltano/issues/1656) Fix conditional header in docs to support Meltano.com and inline docs within the Meltano app

## 1.18.0 - (2020-02-03)

---

### New

- [#1154](https://gitlab.com/meltano/meltano/issues/1154) Adds non-dry mode to `meltano permissions` on Snowflake so that queries can be executed
- [#1578](https://gitlab.com/meltano/meltano/issues/1578) User can request help to delete their data from their MeltanoData instance

### Changes

- [#1516](https://gitlab.com/meltano/meltano/issues/1516) Pipelines now show extractor label rather than name
- [#1652](https://gitlab.com/meltano/meltano/issues/1652) Removes the `--full-refresh` command from `meltano permissions`

### Fixes

- [#1595](https://gitlab.com/meltano/meltano/issues/1595) Updates `meltano permissions` to only revoke permissions on databases defined in the spec
- [#1588](https://gitlab.com/meltano/meltano/issues/1588) Update `scrollTo` behavior in Job Log to work across browsers
- [#1660](https://gitlab.com/meltano/meltano/issues/1660) Fix minor action/mutation bug when loading a report in Analyze
- [#1607](https://gitlab.com/meltano/meltano/issues/1607) Fix inaccurate error during report additions/removal from dashboards (via refactor SSOT reports store)

## 1.17.1 - (2020-01-29)

---

### Changes

- [#1625](https://gitlab.com/meltano/meltano/issues/1625) Update docs on meltano.com to only include extractors and loaders provided in the hosted version of Meltano.
- [#1590](https://gitlab.com/meltano/meltano/issues/1590) Add additional targets to `dbt clean`
- [#1655](https://gitlab.com/meltano/meltano/issues/1655) Add UX message to close buttons in Job Log Modal to reinforce that the pipeline still runs after closing (Ben's hover idea)

### Fixes

- [#1618](https://gitlab.com/meltano/meltano/issues/1618) Fix an issue where an expired session would not redirect to the Login page
- [#1630](https://gitlab.com/meltano/meltano/issues/1630) Fix an integrations setup bug that prevented subsequent pipelines to be created unless a full page refresh occurred

## 1.17.0 - (2020-01-27)

---

### New

- [#1462](https://gitlab.com/meltano/meltano/issues/1462) User will be able to reorder dashboard reports
- [#1482](https://gitlab.com/meltano/meltano/issues/1482) Add future grants and revocations for schemas, tables, and views for roles in the `meltano permissions` command
- [#1376](https://gitlab.com/meltano/meltano/issues/1376) Add last updated date to reports
- [#1409](https://gitlab.com/meltano/meltano/issues/1409) Add data start date to Analysis page

- [#1241](https://gitlab.com/meltano/meltano/issues/1241) Add `dashboard` plugin type to enable bundling curated reports and dashboards for data sources
- [#1241](https://gitlab.com/meltano/meltano/issues/1241) Add `--include-related` flag to `meltano add` and `meltano install` to automatically install related plugins based on namespace
- [#1241](https://gitlab.com/meltano/meltano/issues/1241) Add default dashboard and reports for Google Analytics

### Changes

- [#1481](https://gitlab.com/meltano/meltano/issues/1481) Add table and view revocations for roles in the `meltano permissions` command
- [#1459](https://gitlab.com/meltano/meltano/issues/1459) Users can no longer install tap-carbon-intensity from the UI

### Fixes

- [#1600](https://gitlab.com/meltano/meltano/issues/1600) Fix tooltip for Data Source "Connect" buttons
- [#1605](https://gitlab.com/meltano/meltano/issues/1605) Fix an infinite loop causing extraneous API calls to the configuration endpoint
- [#1561](https://gitlab.com/meltano/meltano/issues/1561) Fix `onFocusInput()` to properly focus-and-auto-scroll to `<input type='file'>`s in the data source docs UI
- [#1561](https://gitlab.com/meltano/meltano/issues/1561) Fix `<input type='file'>` styling to better accommodate flexible widths

## 1.16.1 - (2020-01-23)

---

### New

- [#1592](https://gitlab.com/meltano/meltano/issues/1592) Add MAX and MIN aggregate functions to Meltano Models
- [#1552](https://gitlab.com/meltano/meltano/issues/1552) Add "Custom" data source CTA to link to the create custom data source docs
- [#1462](https://gitlab.com/meltano/meltano/issues/1462) User will be able to reorder dashboard reports

### Changes

- [#1510](https://gitlab.com/meltano/meltano/issues/1510) Remove breadcrumbs (not currently useful)
- [#1589](https://gitlab.com/meltano/meltano/issues/1589) Add dbt-specific files to a .gitignore
- [#1402](https://gitlab.com/meltano/meltano/issues/1402) Onboarding redesign to minimize steps and friction ('Extractors' as 'Data Sources', pipelines are secondary to 'Data Source' integrations, and removed loader, transform, and pipeline name as editable in favor of preselected values in accordance with our hosted solution)
- [#1402](https://gitlab.com/meltano/meltano/issues/1402) Local development now requires `.env` to connect a `target-postgres` loader (docs update to follow in [#1586](https://gitlab.com/meltano/meltano/issues/1586) )
- [#1410](https://gitlab.com/meltano/meltano/issues/1410) Update the Design UI to expose timeframes explicitly

### Fixes

- [#1573](https://gitlab.com/meltano/meltano/issues/1573) Fix docs `shouldShowNavbar` conditional and improve query string `embed=true` parsing
- [#1579](https://gitlab.com/meltano/meltano/issues/1579) Make color contrast for CTA buttons accessible
- [#1410](https://gitlab.com/meltano/meltano/issues/1410) Fix a problem with Report that has timeframes selections

### Breaks

## 1.16.0 - (2020-01-20)

---

### New

- [#1556](https://gitlab.com/meltano/meltano/issues/1556) Add default transformations for the Facebook Ads Extractor. They are using the dbt package defined in https://gitlab.com/meltano/dbt-tap-facebook
- [#1557](https://gitlab.com/meltano/meltano/issues/1557) Add default Meltano Models for the Facebook Ads Extractor. They are defined in https://gitlab.com/meltano/model-facebook
- [#1560](https://gitlab.com/meltano/meltano/issues/1560) Make the Facebook Ads Extractor available by default on Meltano UI

### Changes

- [#1541](https://gitlab.com/meltano/meltano/issues/1541) Revert `tap-csv`'s `kind: file` to text input for `csv_files_definition` as we don't fully support `tap-csv` via the UI with single (definition json) and multiple (csv files) file uploading
- [#1477](https://gitlab.com/meltano/meltano/issues/1477) Add a `read-only` mode to Meltano to disable all modifications from the UI

### Fixes

### Breaks

## 1.15.1 - (2020-01-16)

---

### New

- [#608](https://gitlab.com/meltano/meltano/issues/608) Add the Facebook Ads Extractor to Meltano as a hidden plugin. It will be fully enabled on Meltano UI once bundled Transformations and Models are added. It uses the tap defined in https://gitlab.com/meltano/tap-facebook/
- [meltano/model-stripe#2](https://gitlab.com/meltano/model-stripe/issues/2) Add timeframes to the Stripe models
- [#1533](https://gitlab.com/meltano/meltano/issues/1533) Add documentation for the Facebook Ads Extractor

### Changes

- [#1527](https://gitlab.com/meltano/meltano/issues/1527) Update the dashboard modal header to properly differentiate between "Create" and "Edit"
- [#1456](https://gitlab.com/meltano/meltano/issues/1456) 404 Error page now has better back functionality and ability to file new issues directly from the page

### Fixes

- [#1538](https://gitlab.com/meltano/meltano/issues/1538) Fix timeframes not properly displaying on the base table
- [#1574](https://gitlab.com/meltano/meltano/issues/1574) Fix an issue with Meltano crashing after a succesful login
- [#1568](https://gitlab.com/meltano/meltano/issues/1568) Restore support for custom plugins that don't have their available settings defined in discovery.yml

## 1.15.0 - (2020-01-13)

---

### New

- [#1483](https://gitlab.com/meltano/meltano/issues/1483) Add login audit columns to track last login time
- [#1480](https://gitlab.com/meltano/meltano/issues/1480) Add tests to `meltano permissions` command for Snowflake
- [#1392](https://gitlab.com/meltano/meltano/issues/1392) Add inline docs to Extractor configurations in iteration toward improving data setup onboarding

### Changes

- [#1480](https://gitlab.com/meltano/meltano/issues/1480) Add schema revocations for roles in the `meltano permissions` command
- [#1458](https://gitlab.com/meltano/meltano/issues/1458) Remove tap-carbon-intensity-sqlite model from default installation
- [#1458](https://gitlab.com/meltano/meltano/issues/1458) Update docs to reflect new getting started path and updated screenshots
- [#1513](https://gitlab.com/meltano/meltano/issues/1513) Remove dead code related to `/model` route that we no longer link to in favor of the contextual Analyze CTAs and the `MainNav.vue`'s Analyze dropdown
- [#1542](https://gitlab.com/meltano/meltano/issues/1542) Update version, logout, and help UI partial (upper right) to have less prominence and more clearly communicate the "Sign Out" action

### Fixes

- [#1480](https://gitlab.com/meltano/meltano/issues/1480) Fix database revocations corner case for roles in the `meltano permissions` command
- [#1553](https://gitlab.com/meltano/meltano/issues/1553) Fix bug occurring when loading a report that lacks join tables
- [#1540](https://gitlab.com/meltano/meltano/issues/1540) Meltano Analyze will now leverage Pipelines instead of Loaders in the connection dropdown
- [#1540](https://gitlab.com/meltano/meltano/issues/1540) Meltano Analyze will now infer the connection to use instead of it being provided by the user

### Breaks

## 1.14.3 - (2020-01-09)

---

### Fixes

- [#1521](https://gitlab.com/meltano/meltano/issues/1521) Sanitize user-submitted string before using it in file path

## 1.14.2 - (2020-01-09)

---

### New

- [#1391](https://gitlab.com/meltano/meltano/issues/1391) Lock all settings that are controlled through environment variables
- [#1393](https://gitlab.com/meltano/meltano/issues/1393) Add contextual Analyze CTAs for each Pipeline in the Pipelines list
- [#1551](https://gitlab.com/meltano/meltano/issues/1551) Add dbt clean before compile and runs

### Changes

- [#1424](https://gitlab.com/meltano/meltano/issues/1424) Update pipeline elapsed time display to be more human friendly

### Fixes

- [#1430](https://gitlab.com/meltano/meltano/issues/1430) Fix the state not stored for pipelines when Transforms run
- [#1448](https://gitlab.com/meltano/meltano/issues/1448) Fix `AnalyzeList.vue` to display message and link when lacking contextual models

### Breaks

## 1.14.1 - (2020-01-06)

---

### Fixes

- [#1520](https://gitlab.com/meltano/meltano/issues/1520) Fix bug when updating a dashboard that could undesirably overwrite another existing dashboard

### Breaks

## 1.14.0 - (2019-12-30)

---

### New

- [#1461](https://gitlab.com/meltano/meltano/issues/1461) Display toasted notification for report adding to dashboard
- [#1419](https://gitlab.com/meltano/meltano/issues/1419) Add ability to edit and delete dashboards
- [#1411](https://gitlab.com/meltano/meltano/issues/1411) Add download log button to Job Log Modal

### Changes

- [#1311](https://gitlab.com/meltano/meltano/issues/1311) Remove unused meltano/meltano/runner docker image
- [#1502](https://gitlab.com/meltano/meltano/issues/1502) Update configuration file uploads to occur on save vs. file picker completion

### Fixes

- [#1518](https://gitlab.com/meltano/meltano/issues/1518) Fix bug that caused all text fields to show up as required in configuration modals
- [#1446](https://gitlab.com/meltano/meltano/issues/1446) Fix bug that could result in a broken report when the report URL was manually modified
- [#1411](https://gitlab.com/meltano/meltano/issues/1411) Fix bug when reading too large a job log file

## 1.13.0 - (2019-12-23)

---

### New

- [#1269](https://gitlab.com/meltano/meltano/issues/1269) Add `kind: file` so single file uploads can be used with extractors (`tap-google-analytics`'s `key_file_location` is the first user)
- [#1494](https://gitlab.com/meltano/meltano/issues/1494) Add `LIKE` options to Analyze Filter UI so users better understand what filtering patterns are available

### Changes

- [#1399](https://gitlab.com/meltano/meltano/issues/1399) Log Modal now has a prompt to explain potential factors in required time for pipelines to complete
- [#1433](https://gitlab.com/meltano/meltano/issues/1433) Remove `/orchestrate` route and thus the Airflow iframe as this is overkill for our current target users

### Fixes

- [#1434](https://gitlab.com/meltano/meltano/issues/1434) Fix Analyze CTAs to only enable if at least one related pipeline has succeeded
- [#1447](https://gitlab.com/meltano/meltano/issues/1447) Various fixes around loading and reloading reports to mitigate false positive `sqlErrorMessage` conditions
- [#1509](https://gitlab.com/meltano/meltano/issues/1509) Allow plugin profile config to be set through meltano.yml

## 1.12.2 - (2019-12-20)

---

### New

- [#1437](https://gitlab.com/meltano/meltano/issues/1437) Users can now share their dashboards with an automatically generated email

### Changes

- [#1466](https://gitlab.com/meltano/meltano/issues/1466) Filters now have clear language and indiciation that they use AND for chaining
- [#1464](https://gitlab.com/meltano/meltano/issues/1464) Remove the "only" option for transforms in Create Pipeline form

- [#1399](https://gitlab.com/meltano/meltano/issues/1399) Log Modal now has a prompt to explain potential factors in required time for pipelines to complete
- [#1431](https://gitlab.com/meltano/meltano/issues/1431) Add "pipeline will still run if modal is closed" message in the Job Log Modal

### Changes

- [#1422](https://gitlab.com/meltano/meltano/issues/1422) Update start date field to have a recommendation

### Fixes

- [#1447](https://gitlab.com/meltano/meltano/issues/1447) Various fixes around loading and reloading reports to mitigate false positive `sqlErrorMessage` conditions
- [#1443](https://gitlab.com/meltano/meltano/issues/1443) Fix tooltip clipping in modals
- [#1500](https://gitlab.com/meltano/meltano/issues/1500) Fix `meltano install` not running the migrations.

## 1.12.1 - (2019-12-18)

---

### Changes

- [#1403](https://gitlab.com/meltano/meltano/issues/1403) Remove "Orchestrate", "Model", and "Notebook" from the main navigation until each respective UI is more useful (the `/orchestrate` and `/model` routes still exist)
- [#1476](https://gitlab.com/meltano/meltano/issues/1476) Add database and warehouse revocations for roles in the `meltano permissions` command
- [#1473](https://gitlab.com/meltano/meltano/issues/1473) Update Release issue template to recent guidelines

## 1.12.0 - (2019-12-16)

---

### New

- [#1374](https://gitlab.com/meltano/meltano/issues/1374) Add role revocation for users and roles in the `meltano permissions` command
- [#1377](https://gitlab.com/meltano/meltano/issues/1377) Document cleanup steps after MeltanoData testing
- [#1438](https://gitlab.com/meltano/meltano/issues/1438) Add documentation for DNS spoofing error
- [#1436](https://gitlab.com/meltano/meltano/issues/1436) Add video walkthrough on how to setup Google Analytics so that the Meltano Extractor can be able to access the Google APIs and the Google Analytics data.

### Changes

- [#1350](https://gitlab.com/meltano/meltano/issues/1350) Switch to all lower case for Snowflake permission comparisons in the `meltano permissions` command
- [#1449](https://gitlab.com/meltano/meltano/issues/1449) Hide the Marketo Extractor form Meltano UI
- [#1397](https://gitlab.com/meltano/meltano/issues/1397) Optimize workflow for MeltanoData setup
- [#1423](https://gitlab.com/meltano/meltano/issues/1423) Update sidebar and docs to include Ansible

## 1.11.2 - (2019-12-13)

---

### Changes

- [#1435](https://gitlab.com/meltano/meltano/issues/1435) Change "Model" to "Analyze" so the Pipeline CTA is actionable and less abstract
- [#1432](https://gitlab.com/meltano/meltano/issues/1432) Changed "Close" to "Back" in Log Modal to help mitigate "Am I ending the pipeline?" concerns

### Fixes

- [#1439](https://gitlab.com/meltano/meltano/issues/1439) Fix relative elapsed time since last run time display in the Pipelines UI
- [#1441](https://gitlab.com/meltano/meltano/issues/1441) Fix auto advance to "Create Pipeline" when coming from "Load" step (previously "Transform" step, but this has been removed from the UI)
- [#1440](https://gitlab.com/meltano/meltano/issues/1440) Allow installed plugins to appear in UI even if hidden in configuration

## 1.11.1 - (2019-12-12)

---

### New

- [#1351](https://gitlab.com/meltano/meltano/issues/1351) Add "Create Meltano Account" promo for `meltano.meltanodata.com`
- [#1055](https://gitlab.com/meltano/meltano/issues/1055) Add "Disable" button to Tracking Acknowledgment toast so user's can opt-out from the UI
- [#1408](https://gitlab.com/meltano/meltano/issues/1408) Add "Last Run" context to each pipeline
- [#1408](https://gitlab.com/meltano/meltano/issues/1408) Add "Started At", "Ended At", and "Elapsed" to Job Log modal
- [#1390](https://gitlab.com/meltano/meltano/issues/1390) Display of extractors and loaders can now be configured through the `hidden` property in `discovery.yml`

### Changes

- [#1398](https://gitlab.com/meltano/meltano/issues/1398) Update default Transform from "Skip" to "Run"
- [#1406](https://gitlab.com/meltano/meltano/issues/1406) Update Analyze Query section CSS for improved UX (visually improved organization and scanability)
- [#1417](https://gitlab.com/meltano/meltano/issues/1417) Update SCSS variable usage in components for SSOT styling
- [#1408](https://gitlab.com/meltano/meltano/issues/1408) Updated date and time displays to be human-friendly (`moment.js`)
- [#1268](https://gitlab.com/meltano/meltano/issues/1268) Remove Transform step from UI (Create Schedule still allows choosing "Skip" or "Only" but will intelligently default to "Skip" or "Run")

## 1.11.0 - (2019-12-09)

---

### New

- [#1361](https://gitlab.com/meltano/meltano/issues/1361) Add `kind: hidden` to `discovery.yml` so certain connector settings can validate with a default `value` but remain hidden from the user for improved UX

### Changes

- [#1389](https://gitlab.com/meltano/meltano/issues/1389) Temporary Profiles feature removal (conditionally removed if 2+ profiles not already created so existing users can continue using multiple profiles if created)
- [#1373](https://gitlab.com/meltano/meltano/issues/1373) Update MeltanoData deletion process with 1Password

### Fixes

- [#1401](https://gitlab.com/meltano/meltano/issues/1401) Fix double instance of self hosted CTA on desktop sites

## 1.10.2 - (2019-12-06)

---

### Changes

- [#1371](https://gitlab.com/meltano/meltano/issues/1371) Provide more specific instructions for Google Analytics configuration
- [#1381](https://gitlab.com/meltano/meltano/issues/1381) Update the default directory for client_secrets.json for the Google Analytics Extractor to be located under the extract/ directory and not the project's root.
- [#1345](https://gitlab.com/meltano/meltano/issues/1345) Update the documentation for the [Salesforce Extractor](https://www.meltano.com/plugins/extractors/salesforce.html) to contain additional information on Security Tokens
- [#1383](https://gitlab.com/meltano/meltano/issues/1383) Add CTA for hosted solution signup to navigation

### Fixes

- [#1379](https://gitlab.com/meltano/meltano/issues/1379) Fix an issue with Airflow scheduling too many jobs.
- [#1386](https://gitlab.com/meltano/meltano/issues/1386) Fix connector modal clipping issue where small browser heights prevented accessing the "Save" area

### Breaks

## 1.10.1 - (2019-12-05)

---

### Changes

- [#1373](https://gitlab.com/meltano/meltano/issues/1373) Update MeltanoData deletion process with 1Password
- [#1373](https://gitlab.com/meltano/meltano/issues/1373) Update Analyze dropdown as scrollable to better display model CTAs (scrollable dropdown vs. scrolling entire page)

### Fixes

- [#1373](https://gitlab.com/meltano/meltano/issues/1373) Fix formatting on custom containers in MeltanoData guide

## 1.10.0 - (2019-12-04)

---

### New

- [#1343](https://gitlab.com/meltano/meltano/issues/1343) Add current Meltano version to main navigation

### Changes

- [#1358](https://gitlab.com/meltano/meltano/issues/1358) Update MeltanoData guide with maintenance and debugging instructions
- [#1337](https://gitlab.com/meltano/meltano/issues/1337) Add CTA to installations for free hosted dashboards
- [#1365](https://gitlab.com/meltano/meltano/issues/1365) Add process for deleting meltanodata instances
- [#1340](https://gitlab.com/meltano/meltano/issues/1340) Update connector settings UI to communicate the required status of each setting
- [#1357](https://gitlab.com/meltano/meltano/issues/1357) Update LogModal Analyze CTAs so Analyze can preselect the correct loader for a given analysis

### Fixes

- [#1364](https://gitlab.com/meltano/meltano/issues/1364) Fix instructions to SSH into MeltanoData.com instance

## 1.9.1 - (2019-12-04)

---

### Fixes

- [#1355](https://gitlab.com/meltano/meltano/issues/1355) Upgrade version of `discovery.yml` so that not upgraded Meltano instances with a pre v1.9.0 Meltano version do not break.

## 1.9.0 - (2019-12-03)

---

### New

- [marketing#103](https://gitlab.com/meltano/meltano-marketing/issues/103) Add Google Site Verification token to site
- [#1346](https://gitlab.com/meltano/meltano/issues/1346) Add new tutorial for using FileZilla with a Meltano project
- [#1292](https://gitlab.com/meltano/meltano/issues/1292) Add guide for setting up Meltano projects on meltanodata.com

### Changes

- [#1341](https://gitlab.com/meltano/meltano/issues/1341) Various `discovery.yml` and connector configuration UI updates to improve UX.
- [#1341](https://gitlab.com/meltano/meltano/issues/1341) Updated documentation to communicate the various optional settings of a connector

### Fixes

- [#1334](https://gitlab.com/meltano/meltano/issues/1334) Fix automatic population of airflow.cfg after installation
- [#1344](https://gitlab.com/meltano/meltano/issues/1344) Fix an ELT automatic discovery error when running Meltano on Python3.6

## 1.8.0 - (2019-12-02)

---

### New

- [#764](https://gitlab.com/meltano/meltano/issues/764) Add plugin profiles to enable multiple configurations for extractors
- [#1081](https://gitlab.com/meltano/meltano/issues/1081) Add ability to delete data pipelines
- [#1217](https://gitlab.com/meltano/meltano/issues/1217) Add "Test Connection" button to validate connection settings prior to ELT runs
- [#1236](https://gitlab.com/meltano/meltano/issues/1236) Add contextual Analyze CTAs in the Job Log UI
- [#1271](https://gitlab.com/meltano/meltano/issues/1271) Add labels in discovery.yml for easy brand definition

### Changes

- [#1323](https://gitlab.com/meltano/meltano/issues/1323) Add CTA to send users to Typeform to provide info for setting up a hosted dashboard

- [#1323](https://gitlab.com/meltano/meltano/issues/1323) Add CTA to send users to Typeform to provide info for setting up a hosted dashboard
- [#1271](https://gitlab.com/meltano/meltano/issues/1271) Improve messaging on tap and target settings modals
- [#1226](https://gitlab.com/meltano/meltano/issues/1226) Update Pipelines main navigation link to show all data pipeline schedules if that step has been reached
- [#1323](https://gitlab.com/meltano/meltano/issues/1323) Add CTA to send users to Typeform to provide info for setting up a hosted dashboard
- [#1271](https://gitlab.com/meltano/meltano/issues/1271) Improve messaging on tap and target settings modals
- [#1246](https://gitlab.com/meltano/meltano/issues/1246) Update the [Salesforce API + Postgres](https://www.meltano.com/tutorials/salesforce-and-postgres.html) Tutorial to use Meltano UI for setting up the Extractor and Loader, running the ELT pipeline and analyzing the results.

- [#1225](https://gitlab.com/meltano/meltano/issues/1225) Update dbt docs link to be conditional so the user doesn't experience 404s

## 1.7.2 - (2019-11-26)

---

### Fixes

- [#1318](https://gitlab.com/meltano/meltano/merge_requests/1318/) Pin dbt version to `v0.14.4` to address Meltano Transformation failing when using dbt `v0.15.0`

## 1.7.1 - (2019-11-25)

---

### Fixes

- [#1184](https://gitlab.com/meltano/meltano/merge_requests/1184/) Fix `contextualModels` implementation for contextual CTAs in Job Log modal

## 1.7.0 - (2019-11-25)

---

### New

- [#1236](https://gitlab.com/meltano/meltano/issues/1236) Add contextual Analyze CTAs in the Job Log UI

### Fixes

- [#1298](https://gitlab.com/meltano/meltano/issues/1298) Let default entity selection be configured in discovery.yml under `select`
- [#1298](https://gitlab.com/meltano/meltano/issues/1298) Define default entity selection for tap-salesforce
- [#1304](https://gitlab.com/meltano/meltano/issues/1304) Fix Meltano subprocess fetching large catalogs (e.g. for Salesforce) getting stuck do to the subprocess' stderr buffer filling and the process getting deadlocked.

## 1.6.0 - (2019-11-18)

---

### New

- [#1235](https://gitlab.com/meltano/meltano/issues/1235) Add help link button in the app
- [#1285](https://gitlab.com/meltano/meltano/issues/1285) Add link to YouTube guidelines for release instructions
- [#1277](https://gitlab.com/meltano/meltano/issues/1277) Move sections that don't apply to outside contributors from Contributing and Roadmap docs to Handbook: Release Process, Release Schedule, Demo Day, Speedruns, DigitalOcean Marketplace

### Changes

- [#1257](https://gitlab.com/meltano/meltano/issues/1257) Prevent modified logo file upon each build
- [#1289](https://gitlab.com/meltano/meltano/issues/1289) Dismiss all modals when using the escape key
- [#1282](https://gitlab.com/meltano/meltano/issues/1282) Remove Entity Selection from the UI (still available in CLI) and default to "All" entities for a given data source
- [#1303](https://gitlab.com/meltano/meltano/issues/1303) Update the configuration options for the Salesforce Extractor to only include relevant properties. Remove properties like the client_id that were not used for username/password authentication.
- [#1308](https://gitlab.com/meltano/meltano/issues/1308) Update the configuration options for the Marketo Extractor to use a Start Date instead of a Start Time.

### Fixes

- [#1297](https://gitlab.com/meltano/meltano/issues/1297) Get actual latest ELT job log by sorting matches by creation time with nanosecond resolution
- [#1297](https://gitlab.com/meltano/meltano/issues/1297) Fix pipeline failure caused by jobs that require true concurrency being executed on CI runners that don't

## 1.5.0 - (2019-11-11)

---

### New

- [#1222](https://gitlab.com/meltano/meltano/issues/1222) Include static application security testing (SAST) in the pipeline
- [#1164](https://gitlab.com/meltano/meltano/issues/1164) Add "transform limitations" message to Transform UI
- [#1272](https://gitlab.com/meltano/meltano/issues/1272) Add Vuepress plugin to generate a sitemap on website build
- [meltano-marketing#89](https://gitlab.com/meltano/meltano-marketing/issues/89) Adds basic title and meta descriptions to all public-facing website & documentation pages.

### Changes

- [#1239](https://gitlab.com/meltano/meltano/issues/1239) Update header buttons layout on small viewports
- [#1019](https://gitlab.com/meltano/meltano/issues/1019) Automatically update package.json file versions
- [#1253](https://gitlab.com/meltano/meltano/issues/1253) Do not allow `meltano` command invocation without any argument
- [#1192](https://gitlab.com/meltano/meltano/issues/1192) Improve helper notes associated with each Extract, Load, and Transform step to better communicate the purpose of each
- [#1201](https://gitlab.com/meltano/meltano/issues/1201) Improved "Auto Advance" messaging regarding Entity Selection. We also doubled the default toast time to improve likelihood of reading feedback.
- [#1191](https://gitlab.com/meltano/meltano/issues/1191) update Google Analytics extractor documentation to explain how to set up the Google Analytics API, and remove duplicate instructions from the [Google Analytics API + Postgres tutorial](http://meltano.com/tutorials/google-analytics-with-postgres.html#prerequisites)
- [#1199](https://gitlab.com/meltano/meltano/issues/1199) Add example and sample CSV files to the CSV extractor documentation
- [#1247](https://gitlab.com/meltano/meltano/issues/1247) Update the [Loading CSV Files to a Postgres Database](https://www.meltano.com/tutorials/csv-with-postgres.html) Tutorial to use Meltano UI for setting up the Extractor and Loader, running the ELT pipeline and analyzing the results. Also provide all the files used in the tutorial (transformations, models, etc) as downloadable files.
- [#1279] Revise ["Roadmap" section](https://meltano.com/docs/roadmap.html) of the docs with clarified persona, mission, vision, and re-order content
- [#1134](https://gitlab.com/meltano/meltano/issues/1134) Update the [GitLab API + Postgres](https://www.meltano.com/tutorials/gitlab-and-postgres.html). Include video walk-through and update the end to end flow to only use Meltano UI.
- [#95](https://gitlab.com/meltano/meltano-marketing/issues/95) Update the DigitalOcean CTA to go to the public directory page for the Meltano droplet
- [#1270](https://gitlab.com/meltano/meltano/issues/1270) Main navigation "Pipeline" to "Pipelines" to reinforce multiple vs. singular (conflicts a bit with the verb approach of the other navigation items but we think it's worth it for now)
- [#1240](https://gitlab.com/meltano/meltano/issues/1240) Provide clarity around how Airflow can be used directly in documentation and UI
- [#1263](https://gitlab.com/meltano/meltano/issues/1263) Document lack of Windows support and suggest WSL, Docker

### Fixes

- [#1259](https://gitlab.com/meltano/meltano/issues/1259) Fix `meltano elt` not properly logging errors happening in the ELT process
- [#1183](https://gitlab.com/meltano/meltano/issues/1183) Fix a race condition causing the `meltano.yml` to be empty in some occurence
- [#1258](https://gitlab.com/meltano/meltano/issues/1258) Fix format of custom extractor's capabilities in meltano.yml
- [#1215](https://gitlab.com/meltano/meltano/issues/1215) Fix intercom documentation footer overlap issue.
- [#1215](https://gitlab.com/meltano/meltano/issues/1215) Fix YouTube iframes to be responsive (resolves unwanted side-effect of horizontal scrollbar at mobile/tablet media queries)

## 1.4.0 - (2019-11-04)

---

### New

- [#1208](https://gitlab.com/meltano/meltano/issues/1208) Add description to `Plugin` definition and updated `discovery.yml` and UI to consume it
- [#1195](https://gitlab.com/meltano/meltano/issues/1195) Add temporary message in configuration communicating their global nature until "Profiles" are implemented
- [#1245](https://gitlab.com/meltano/meltano/issues/1245) Add detailed information on the documentation about events tracked by Meltano when Anonymous Usage Data tracking is enabled.
- [#1228](https://gitlab.com/meltano/meltano/issues/1228) Add preselections of the first column and aggregate of base table to initialize Analyze with data by default.

### Changes

- [#1244](https://gitlab.com/meltano/meltano/issues/1244) Add instructions on how to deactivate a virtual environment
- [#1082](https://gitlab.com/meltano/meltano/issues/1082) Meltano will now enable automatically DAGs created in Airflow
- [#1231](https://gitlab.com/meltano/meltano/issues/1231) Update CLI output during project initialization
- [#1126](https://gitlab.com/meltano/meltano/issues/1126) Minor UI updates to improve clarity around Schedule step and Manual vs Orchestrated runs
- [#1210](https://gitlab.com/meltano/meltano/issues/1210) Improved SQLite loader configuration context (name and description)
- [#1185](https://gitlab.com/meltano/meltano/issues/1185) Remove majority of unimplemented placeholder UI buttons
- [#1166](https://gitlab.com/meltano/meltano/issues/1166) Clarify in documentation that plugin configuration is stored in the `.meltano` directory, which is in `.gitignore`.
- [#1200](https://gitlab.com/meltano/meltano/issues/1200) Link to new Getting Help documentation section instead of issue tracker where appropriate

- [#1227](https://gitlab.com/meltano/meltano/issues/1227) Update Notebook `MainNav` link to jump to our Jupyter Notebook docs

### Fixes

- [#1075](https://gitlab.com/meltano/meltano/issues/1075) Fix a bug that caused `target-csv` to fail.
- [#1233](https://gitlab.com/meltano/meltano/issues/1233) Fix the Design page failing to load a Design that has timeframes on the base table
- [#1187](https://gitlab.com/meltano/meltano/issues/1187) Updated configuration to support `readonly` kind to prevent unwanted editing
- [#1187](https://gitlab.com/meltano/meltano/issues/1187) Updated configuration to setting resets to prevent unwanted editing
- [#1187](https://gitlab.com/meltano/meltano/issues/1187) Updated configuration to conditionally reset certain settings to prevent unwanted editing
- [#1187](https://gitlab.com/meltano/meltano/issues/1187) Updated configuration to prevent unwanted editing until we handle this properly with role-based access control
- [#1187](https://gitlab.com/meltano/meltano/issues/1187) Updated certain connector configuration settings with a `readonly` flag to prevent unwanted editing in the UI. This is temporary and will be removed when we handle this properly with role-based access control.
- [#1198](https://gitlab.com/meltano/meltano/issues/1198) Fix "More Info." link in configuration to properly open a new tab via `target="_blank"`

- [#1229](https://gitlab.com/meltano/meltano/issues/1229) Improve extractor schema autodiscovery error messages and don't attempt autodiscovery when it is known to not be supported, like in the case of tap-gitlab
- [#1207](https://gitlab.com/meltano/meltano/issues/1207) Updated all screenshots in Getting Started Guide to reflect the most current UI

## 1.3.0 - (2019-10-28)

---

### New

- [#991](https://gitlab.com/meltano/meltano/issues/991) Add e2e tests for simple sqlite-carbon workflow
- [#1103](https://gitlab.com/meltano/meltano/issues/1103) Add Intercom to Meltano.com to interact with our users in real-time
- [#1130](https://gitlab.com/meltano/meltano/issues/1130) Add Tutorial for extracting data from Google Analytics and loading the extracted data to Postgres
- [#1168](https://gitlab.com/meltano/meltano/issues/1168) Speedrun video added to home page and new release issue template
- [#1182](https://gitlab.com/meltano/meltano/issues/1182) Add `null`able date inputs so optional dates aren't incorrectly required in validation
- [#1169](https://gitlab.com/meltano/meltano/issues/1169) Meltano now generates the dbt documentation automatically

### Changes

- [!1061](https://gitlab.com/meltano/meltano/merge_requests/1061) Update the Getting Started Guide and the Meltano.com documentation with the new UI and information about job logging and how to find the most recent run log of a pipeline.
- [#1213](https://gitlab.com/meltano/meltano/issues/1213) Add VuePress use and benefits to documentation
- [#922](https://gitlab.com/meltano/meltano/issues/922) Document the importance of transformations and how to get started
- [#1167](https://gitlab.com/meltano/meltano/issues/1167) Iterate on docs to improve readability and content updates

### Fixes

- [#1173](https://gitlab.com/meltano/meltano/issues/1173) Fix `sortBy` drag-and-drop bug in Analyze by properly using `tryAutoRun` vs. `runQuery`
- [#1079](https://gitlab.com/meltano/meltano/issues/1079) `meltano elt` will now run in isolation under `.meltano/run/elt`
- [#1204](https://gitlab.com/meltano/meltano/issues/1204) move project creation steps out of the local installation section of the docs and into the Getting Started Guide
- [#782](https://gitlab.com/meltano/meltano/issues/782) Update timeframe label and fix timeframe attributes to properly display in the Result Table

## 1.2.1 - (2019-10-22)

---

### New

- [#1123](https://gitlab.com/meltano/meltano/issues/1123) Add first-class "Submit Issue" CTA to help expedite resolution when a running job fails. Also updated the "Log" CTA in the Pipelines UI to reflect a failed state.

### Fixes

- [#1172](https://gitlab.com/meltano/meltano/issues/1172) Fix analytics issue related to app version

## 1.2.0 - (2019-10-21)

---

### New

- [#1121](https://gitlab.com/meltano/meltano/issues/1121) Add ability to configure listen address of Meltano and Airflow
- [#1022](https://gitlab.com/meltano/meltano/issues/1022) Add "Autorun Query" toggle and persist the user's choice across sessions
- [#1060](https://gitlab.com/meltano/meltano/issues/1060) Auto advance to Job Log from Pipeline Schedule creation
- [#1111](https://gitlab.com/meltano/meltano/issues/1111) Auto advance to Loader installation step when an extractor lacks entity selection

### Changes

- [#1013](https://gitlab.com/meltano/meltano/issues/1013) Toast initialization and analytics initialization cleanup

### Fixes

- [#1050](https://gitlab.com/meltano/meltano/issues/1050) Fix a bug where the Job log would be created before the `transform` are run.
- [#1122](https://gitlab.com/meltano/meltano/issues/1122) `meltano elt` will now properly run when using `target-snowflake`.
- [#1159](https://gitlab.com/meltano/meltano/issues/1159) Minor UI fixes (proper `MainNav` Model icon active color during Analyze route match & "Run" auto query related cleanup) and `...NameFromRoute` refactor renaming cleanup

## 1.1.0 - (2019-10-16)

---

### New

- [#1106](https://gitlab.com/meltano/meltano/issues/1106) Add description metadata to the GitLab extractor's Ultimate License configuration setting
- [#1057](https://gitlab.com/meltano/meltano/issues/1057) Auto advance to Entity Selection when an extractor lacks configuration settings
- [#51](https://gitlab.com/meltano/meltano-marketing/issues/51) Update Google Analytics to track `appVersion`, custom `projectId`, and to properly use the default `clientId`. The CLI also now uses `client_id` to differentiate between a CLI client id (not versioned) and the project id (versioned).
- [#1012](https://gitlab.com/meltano/meltano/issues/1012) Add intelligent autofocus for improved UX in both Extractor and Loader configuration
- [#758](https://gitlab.com/meltano/meltano/issues/758) Update 'meltano permissions' to add --full-refresh command to revoke all privileges prior to granting
- [#1113](https://gitlab.com/meltano/meltano/issues/1113) Update 'meltano permissions' to have the ability to find all schemas matching a partial name such as `snowplow_*`
- [#1114](https://gitlab.com/meltano/meltano/issues/1114) Update 'meltano permissions' to include the OPERATE privilege for Snowflake warehouse

### Changes

- Compress meltano-logo.png
- [#1080](https://gitlab.com/meltano/meltano/issues/1080) Temporarily disable Intercom until userId strategy is determined
- [#1058](https://gitlab.com/meltano/meltano/issues/1058) Updated the selected state of grouped buttons to fill vs. stroke. Updated the docs to reflect the reasoning to ensure consistency in Meltano's UI visual language
- [#1068](https://gitlab.com/meltano/meltano/issues/1068) Replace dogfooding term in docs to speedrun
- [#1101](https://gitlab.com/meltano/meltano/issues/1101) Add new tour video to home page
- [#1101](https://gitlab.com/meltano/meltano/issues/1101) Update design to improve readability and contrast
- [#1115](https://gitlab.com/meltano/meltano/issues/1115) Update 'meltano permissions' to not require an identially named role for a given user

### Fixes

- [#1120](https://gitlab.com/meltano/meltano/issues/1120) Fix a concurrency bug causing `meltano select` to crash.
- [#1086](https://gitlab.com/meltano/meltano/issues/1086) Fix a concurrency issue when the `meltano.yml` file was updated.
- [#1112](https://gitlab.com/meltano/meltano/issues/1112) Fix the "Run" button to improve UX by properly reflecting the running state for auto-running queries
- [#1023](https://gitlab.com/meltano/meltano/issues/1023) Fix last vuex mutation warning with editable `localConfiguration` clone approach

### Breaks

## 1.0.1 - (2019-10-07)

---

### Fixes

- Patch technicality due to PyPi limitation (v1 already existed from a publish mistake seven+ months ago) with needed changelog New/Changes/Fixes section headers

## 1.0.0 - (2019-10-07)

---

### New

- [#1020](https://gitlab.com/meltano/meltano/issues/1020) Update Command Line Tools documentation to reflect a standard format with opportunities for improvement in the future
- [#524](https://gitlab.com/meltano/meltano/issues/524) There is a new Plugins section on the site to contain all ecosystem related libraries (i.e., extractors, loaders, etc.)

### Changes

- [#1087](https://gitlab.com/meltano/meltano/issues/1087) Fix `meltano select` not seeding the database when run as the first command.
- [#1090](https://gitlab.com/meltano/meltano/issues/1090) Update the namespace for all plugins. Also the default schema used will go back to including the `tap_` prefix to avoid conflicts with existing schemas (e.g. a local `gitlab` or `salesforce` schema). This also fixes `tap-csv` and `tap-google-analytics` not properly working after the latest Meltano release.
- [#1047](https://gitlab.com/meltano/meltano-marketing/issues/1047) Fix a bug where some configuration values were not redacted

### Fixes

### Breaks

- [#1085](https://gitlab.com/meltano/meltano/issues/1085) Fix Analyze model dropdown to properly reflect installed `models`
- [#1089](https://gitlab.com/meltano/meltano/issues/1089) Properly re-initialize the Analyze page after a new analysis is selected during an existing analysis (this issue surfaced due to the recent Analyze dropdown CTAs addition which enables an analysis change during an existing one)
- [#1092](https://gitlab.com/meltano/meltano/issues/1092) Fix async condition so the design store's `defaultState` is properly applied before loading a new design via `initializeDesign`

## 0.44.1 - (2019-10-03)

---

### New

- [#51](https://gitlab.com/meltano/meltano-marketing/issues/51) Add Google Analytics tracking acknowledgment in the UI
- [#926](https://gitlab.com/meltano/meltano/issues/926) Add step-by-step intructions for using the DigitalOcean one-click installer
- [#1076](https://gitlab.com/meltano/meltano/issues/1076) Enable Log button in pipelines UI after route change or hard refresh if a matching log exists
- [#1067](https://gitlab.com/meltano/meltano/issues/1067) Add Model landing page and update Analyze main navigation to a dropdown displaying the various analysis CTAs associated with each model
- [#1080](https://gitlab.com/meltano/meltano/issues/1080) Add live chat support on Meltano.com website using Intercom.io

### Changes

- [#1069](https://gitlab.com/meltano/meltano/issues/1069) Meltano will now use the schedule's name to run incremental jobs
- [#926](https://gitlab.com/meltano/meltano/issues/926) Move manual DigitalOcean Droplet configuration instructions to advanced tutorials
- Collapse Installation docs into a single section

### Fixes

- [#1071](https://gitlab.com/meltano/meltano/issues/1071) Fix `rehydratePollers` so the UI reflects running jobs after a hard refresh or route change (this surfaced from the recent [!963](https://gitlab.com/meltano/meltano/merge_requests/963) change)
- [#1075](https://gitlab.com/meltano/meltano/issues/1075) Fix an issue where `meltano elt` would fail when a previous job was found

## 0.44.0 - (2019-09-30)

---

### New

- [#950](https://gitlab.com/meltano/meltano/issues/950) Removed the Analyze connection configuration: Meltano will now infer connections out of each loader configuration.
- [#1002](https://gitlab.com/meltano/meltano/issues/1002) Analyze UI now displays the Topic's (analysis model's) description text if applicable
- [#1032](https://gitlab.com/meltano/meltano/issues/1032) Add 'Model' and 'Notebook' to main navigation to communicate that Meltano plans to empower users with modeling and notebooking functionality
- [#949](https://gitlab.com/meltano/meltano/issues/949) Add "Log" button and dedicated sub-UI for tracking an ELT run's status more granularly

- [#932](https://gitlab.com/meltano/meltano/issues/932) Meltano can now be upgraded from the UI directly.

### Changes

- [#1045](https://gitlab.com/meltano/meltano/issues/1045) Make it clear that 'meltano add' is not hanging while installing plugins
- [#1000](https://gitlab.com/meltano/meltano/issues/1000) Update Getting Started guide with updated screenshots and content
- [#854](https://gitlab.com/meltano/meltano/issues/854) Charts now use pretty labels rather than the ID
- [#1011](https://gitlab.com/meltano/meltano/issues/1011) Removed "Catch-up Date" in favor of default "Start Date" of extractor
- [#578](https://gitlab.com/meltano/meltano/issues/578) Remove support for `tap-zuora`.
- [#1002](https://gitlab.com/meltano/meltano/issues/1002) Update `discovery.yml` with explicit `kind: password` metadata (we infer and set input types of `password` as a safeguard, but the explicit setting is preferred)
- [#1049](https://gitlab.com/meltano/meltano/issues/1049) Change default `target-sqlite` database name to `warehouse` to not conflict with system database
- [#949](https://gitlab.com/meltano/meltano/issues/949) Update the way Meltano handles logs for ELT runs: Every elt run is logged in `.meltano/run/logs/{job_id}/elt_{timestamp}.log`. That allows Meltano to keep logs for multiple, or even concurrent, elt runs with the same `job_id`.
- [#949](https://gitlab.com/meltano/meltano/issues/949) Update "Create Pipeline" redirect logic based on the previous route being 'transforms' (this is a UX win setting up the user with the sub-UI for the next logical step vs. requiring a manual "Create" click)
- [#1051](https://gitlab.com/meltano/meltano/issues/1051) Automatically set SQLALCHEMY_DATABASE_URI config to system database URI

### Fixes

- [#1004](https://gitlab.com/meltano/meltano/issues/1004) Fix error when deselecting last attribute in Analyze
- [#1048](https://gitlab.com/meltano/meltano/issues/1048) Fix various actions that should have been mutations and did minor code convention cleanup
- [#1063](https://gitlab.com/meltano/meltano/issues/1063) Fix the "Explore" button link in Dashboards to properly account for the `namespace`

### Breaks

- [#1051](https://gitlab.com/meltano/meltano/issues/1051) Remove MELTANO_BACKEND e.a. in favor of --uri CLI option and MELTANO_DATABASE_URI env var
- [#1052](https://gitlab.com/meltano/meltano/issues/1052) Move system database into `.meltano` directory to indicate it is owned by the app and not supposed to be messed with directly by users

## 0.43.0 - (2019-09-23)

---

### New

- [#1014](https://gitlab.com/meltano/meltano/issues/1014) Meltano now logs all output from each `meltano elt` run in a log file that uses the unique job*id of the run. It can be found in `.meltano/run/logs/elt*{job_id}.log`.
- [#1014](https://gitlab.com/meltano/meltano/issues/1014) Meltano now logs all output from each `meltano elt` run in a log file that uses the unique job*id of the run. It can be found in `.meltano/run/logs/elt*{job_id}.log`.
- [#1014](https://gitlab.com/meltano/meltano/issues/1014) Meltano now logs all output from each `meltano elt` run in a log file that uses the unique `job_id` of the run. It can be found in `.meltano/run/logs/elt*{job_id}.log`.
- [#955](https://gitlab.com/meltano/meltano/issues/955) Establish baseline for demo day and how they should be run

### Changes

- [#891](https://gitlab.com/meltano/meltano/issues/891) Contributors can run webapp from root directory

### Fixes

- [#1005](https://gitlab.com/meltano/meltano/issues/1005) Fix installed plugins endpoints listing identically named plugins of different types under wrong type

## 0.42.1 - (2019-09-19)

---

### Changes

- [#987](https://gitlab.com/meltano/meltano/issues/987) Update routing to match labels (verbs vs. nouns) in effort to subtly reinforce action taking vs. solely "thing" management
- [#960](https://gitlab.com/meltano/meltano/issues/960) Improve UX by instantly displaying extractor and loader configuration UIs based on "Install" or "Configure" interaction as opposed to the prior delay (side effect of async `addPlugin`)
- [#996](https://gitlab.com/meltano/meltano/issues/996) Update conditional UI analytics stats tracking at runtime vs. build-time by sourcing state from the same backend `send_anonymous_usage_stats` flag

### Fixes

- [#992](https://gitlab.com/meltano/meltano/issues/992) Fix missing GA scripts
- [#989](https://gitlab.com/meltano/meltano/issues/989) Fix UI/UX documentation regarding recent removal of `view-header`
- [#994](https://gitlab.com/meltano/meltano/issues/994) Fix stale Pipelines Count in main navigation Pipeline badge
- [#999](https://gitlab.com/meltano/meltano/issues/999) Update yarn dependencies to resolve peer dependency warning
- [#1008](https://gitlab.com/meltano/meltano/issues/1008) Fix error on "Create Pipeline Schedule" modal when no plugins have been installed
- [#1015](https://gitlab.com/meltano/meltano/issues/1008) Support SQLite database name with and without '.db' extension
- [#1007](https://gitlab.com/meltano/meltano/issues/1007) Fix pipeline with failed job not being regarded as having completed
- [#998](https://gitlab.com/meltano/meltano/issues/998) Update Analyze UI with conditional loading indicator to prevent query generation prior to connection dialects being loaded (this solution is still useful for when inference supercedes our current manual dialect selection solution)
- [#1009](https://gitlab.com/meltano/meltano/issues/1009) Fix default ConnectorSettings validation to account for `false` (unchecked) checkbox values

### Breaks

## 0.42.0 - (2019-09-16)

---

### New

- [#976](https://gitlab.com/meltano/meltano/issues/976) Route changes will update page title in the web app

### Changes

- [Marketing #48](https://gitlab.com/meltano/meltano-marketing/issues/48) Update newsletter subscription links to redirect to our new newsletter [hosted by Substack](https://meltano.substack.com)

### Fixes

- [#965](https://gitlab.com/meltano/meltano/issues/965) Fix a regression that prevented the Meltano UI to reach the Meltano API when using an external hostname.
- [#986](https://gitlab.com/meltano/meltano/issues/986) Fix an issue where the Orchestration page would not show Airflow even when it was installed.
- [#969](https://gitlab.com/meltano/meltano/issues/969) Fix an issue where the Meltano Analyze connection would not respect the `port` configuration.
- [#964](https://gitlab.com/meltano/meltano/issues/964) Fix copy button overlap issue with top navigation
- [#970](https://gitlab.com/meltano/meltano/issues/970) Fix Meltano's m5o parser and compiler to properly namespace and isolate the definitions of different custom and packaged Topics.

## 0.41.0 - (2019-09-09)

---

### New

- [#980](https://gitlab.com/meltano/meltano/issues/980) Add Cypress for e2e testing pipeline
- [#579](https://gitlab.com/meltano/meltano/issues/579) Add `meltano schedule list` to show a project's schedules
- [#942](https://gitlab.com/meltano/meltano/issues/942) Add progress bars on various routes to improve UX feedback
- [#779](https://gitlab.com/meltano/meltano/issues/779) Add various UI polish details regarding iconography use, preloading feedback, breadcrumbs, container styling, navigation, and sub-navigation

### Changes

- [#906](https://gitlab.com/meltano/meltano/issues/906) `meltano ui` will now run in `production` per default

- [#942](https://gitlab.com/meltano/meltano/issues/942) Update Analyze Connections UI to match configuration-as-modal pattern for UX consistency regarding configuration
- [#779](https://gitlab.com/meltano/meltano/issues/779) Update all "This feature is queued..." temporary UI buttons to link to the Meltano repo issues page with a contextual search term

## 0.40.0 - (2019-09-04)

---

### New

- [#927](https://gitlab.com/meltano/meltano/issues/927) Document how to manually set up a Meltano Droplet on DigitalOcean

- [#916](https://gitlab.com/meltano/meltano/issues/916) Add Transform step as first-class and adjacent step to Extract and Load
- [#916](https://gitlab.com/meltano/meltano/issues/916) Improve Create Pipeline Schedule default selection UX by leveraging "ELT recents" concept
- [#936](https://gitlab.com/meltano/meltano/issues/936) Add "Refresh Airflow" button in Orchestrate to bypass route change or full-page refresh when iframe doesn't initially inflate as expected (this will likely be automated once the root cause is determined)
- [#899](https://gitlab.com/meltano/meltano/issues/899) Add deep linking improvements to reports and dashboards to better facilitate sharing
- [#899](https://gitlab.com/meltano/meltano/issues/899) Add "Edit" and "Explore" buttons to each report instance displayed in a dashboard to enable editing said report and exploring a fresh and unselected analysis of the same model and design
- [!546](https://gitlab.com/meltano/meltano/merge_requests/546) Add new Advanced Tutorial on how to Load CSV files to Postgres

### Changes

- [#909](https://gitlab.com/meltano/meltano/issues/909) Default names will be generated for Reports and Dashboards
- [#892](https://gitlab.com/meltano/meltano/issues/892) Improve experience for parsing Snowflake URL for ID by showing processing step
- [#935](https://gitlab.com/meltano/meltano/issues/935) Update Entity Selection to be nested in the Extract step so each ELT step is consecutive
- [#886](https://gitlab.com/meltano/meltano/issues/886) Add validation for grouping settings as the next iteration of improved form validation for generated connector settings

### Fixes

- [#931](https://gitlab.com/meltano/meltano/issues/931) Fix Analyze Connections identifier mismatch resulting from recent linting refactor
- [#919](https://gitlab.com/meltano/meltano/issues/919) Fix Airflow iframe automatic UI refresh
- [#937](https://gitlab.com/meltano/meltano/issues/937) Fix Chart.vue prop type error

## 0.39.0 - (2019-08-26)

---

### New

- [#838](https://gitlab.com/meltano/meltano/issues/838) Add indicator for speed run plugins
- [#870](https://gitlab.com/meltano/meltano/issues/870) Add global footer component in docs
- [#871](https://gitlab.com/meltano/meltano/issues/871) Add contributing link in footer of docs
- [#908](https://gitlab.com/meltano/meltano/issues/908) Add auto installation for Airflow Orchestrator for improved UX
- [#912](https://gitlab.com/meltano/meltano/issues/912) Auto run the ELT of a saved Pipeline Schedule by default
- [#907](https://gitlab.com/meltano/meltano/issues/907) Add auto select of "All" for Entities Selection step and removed the performance warning (a future iteration will address the "Recommended" implementation and the display of a resulting performance warning when "All" is selected and "Recommended" ignored)
- [#799](https://gitlab.com/meltano/meltano/issues/799) Standardized code conventions on the frontend and updated related documentation (issues related to further linting enforcement will soon follow)

### Changes

- [#838](https://gitlab.com/meltano/meltano/issues/838) Speed run plugins prioritized to top of the list
- [#896](https://gitlab.com/meltano/meltano/issues/896) Add documentation for how to do patch releases
- [#910](https://gitlab.com/meltano/meltano/issues/910) Update linting rules to enforce better standards for the frontend code base
- [#885](https://gitlab.com/meltano/meltano/issues/885) Add docs for all extractors and loaders
- [#885](https://gitlab.com/meltano/meltano/issues/885) All plugin modal cards show docs text if they have docs
- [#733](https://gitlab.com/meltano/meltano/issues/733) Improve error feedback to be more specific when plugin installation errors occur

### Fixes

- [#923](https://gitlab.com/meltano/meltano/issues/923) Fix contributing release docs merge conflict issue

## 0.38.0 - (2019-08-21)

---

### New

- [#746](https://gitlab.com/meltano/meltano/issues/746) Add CTA to specific dashboard in "Add to Dashboard" sub-UI
- [#746](https://gitlab.com/meltano/meltano/issues/746) Add toast feedback on success, update, or error for schedules, reports, and dashboards
- [#814](https://gitlab.com/meltano/meltano/issues/814) Install Airflow via the Orchestration UI (we may do this in the background automatically in the future)

### Changes

- [#901](https://gitlab.com/meltano/meltano/issues/901) Update entities plugins to be alphabetically sorted for consistency with extractors ordering

### Fixes

- [#746](https://gitlab.com/meltano/meltano/issues/746) Prevent duplicate schedule, report, and dashboard creation if there is an existing item
- [#976](https://gitlab.com/meltano/meltano/issues/900) Fix fallback v976e Route changes will update page title in the web appfor Iso8601 dates/times
- [#903](https://gitlab.com/meltano/meltano/issues/903) Fix columns display issue for the base table in Analyze

### Breaks

## 0.37.2 - (2019-08-19)

---

### Fixes

- [#894](https://gitlab.com/meltano/meltano/issues/894) Fix issue with static asset paths

## 0.37.1 - (2019-08-19)

---

### Fixes

- [#894](https://gitlab.com/meltano/meltano/issues/894) Fix build issues with new Vue CLI 3 build process

## 0.37.0 - (2019-08-19)

---

### New

- [#763](https://gitlab.com/meltano/meltano/issues/763) Add inference to auto install related plugins after a user installs a specific extractor
- [#867](https://gitlab.com/meltano/meltano/issues/867) Add fallback values (if they aren't set in the `discovery.yml`) for `start date`, `start time`, and `end date` for all connectors so the user has potentially one less interaction to make per connector configuration

### Changes

- [#342](https://gitlab.com/meltano/meltano/issues/342) Swap UI app directory "webapp" and upgrade to Vue CLI 3
- [#882](https://gitlab.com/meltano/meltano/issues/882) Update navigation and subnavigation labels to verbs vs. nouns to inspire action and productivity when using the UI
- [#700](https://gitlab.com/meltano/meltano/issues/700) Update documentation to remove "\$" and trim spaces to make CLI command copy/paste easier
- [#878](https://gitlab.com/meltano/meltano/issues/878) Write a [tutorial to help users get started with PostgreSQL](http://www.meltano.com/docs/loaders.html#postgresql-database)
- [#883](https://gitlab.com/meltano/meltano/issues/883) Break Extractors and Loaders sections out in the docs
- [#889](https://gitlab.com/meltano/meltano/issues/889) Allow for githooks to lint on commit
- [#835](https://gitlab.com/meltano/meltano/issues/835) Pipeline name in Schedule creation will have an automatic default

### Fixes

- [#872](https://gitlab.com/meltano/meltano/issues/872) Updated `tap-marketo` and `tap-stripe` to leverage password input type while also improving the input type password fallback
- [#882](https://gitlab.com/meltano/meltano/issues/882) Fix recent minor regression regarding `Dashboard` routing
- [#858](https://gitlab.com/meltano/meltano/issues/858) Fix `job_state` bug so that ELT run status polling can properly resume as expected
- [#890](https://gitlab.com/meltano/meltano/issues/890) Fix implementation of default configuration setting to use less code

## 0.36.0 - (2019-08-12)

---

### New

- [#793](https://gitlab.com/meltano/meltano/issues/793) Add introduction module to Connector Settings to allow for helper text as far as signup and documentation links
- [#796](https://gitlab.com/meltano/meltano/issues/796) Add dropdown option to Connector Settings to allow for more defined UI interactions
- [#802](https://gitlab.com/meltano/meltano/issues/802) Add support for Query Filters over columns that are not selected
- [#855](https://gitlab.com/meltano/meltano/issues/855) Add empty state to Dashboards and cleaned up styling for consistency with Analyze's layout
- [#856](https://gitlab.com/meltano/meltano/issues/856) Add contextual information to the Analyze Connection UI to aid user understanding
- [#800](https://gitlab.com/meltano/meltano/issues/800) Add save success feedback for connectors, entities, and connections
- [#817](https://gitlab.com/meltano/meltano/issues/817) Add [Meltano explainer video](https://www.youtube.com/watch?v=2Glsf89WQ5w) to the front page of Meltano.com

### Changes

- [#794](https://gitlab.com/meltano/meltano/issues/794) Update Snowflake fields to have descriptions and utilize tooltip UI
- [#853](https://gitlab.com/meltano/meltano/issues/853) Improve UX for multi-attribute ordering (wider sub-UI for easier reading, clear drop target, and clearer drag animation for reenforcing sorting interaction)
- [#735](https://gitlab.com/meltano/meltano/issues/735) Update Entities UI to only display entity selection "Configure" CTAs for installed (vs. previously all) extractors
- [#548](https://gitlab.com/meltano/meltano/issues/548) Update Meltano mission, vision and path to v1 on [roadmap page](https://meltano.com/docs/roadmap.html) of Meltano.com
- [#824](https://gitlab.com/meltano/meltano/issues/824) Update `meltano select` to use the unique `tap_stream_id` instead of the `stream` property for filtering streams. This adds support for taps with multiple streams with the same name, like, for example, the ones produced by `tap-postgres` when tables with the same name are defined in different schemas.
- [#842](https://gitlab.com/meltano/meltano/issues/842) Collapse Deployment section in the docs to be under [Installation](https://meltano.com/docs/installation.html)

### Fixes

- [#855](https://gitlab.com/meltano/meltano/issues/855) Fix bug that duplicated a dashboard's `reportIds` that also prevented immediate UI feedback when reports were toggled (added or removed) from a dashboard via Analyze's "Add to Dashboard" dropdown
- [#851](https://gitlab.com/meltano/meltano/issues/851) Fix report saving and loading to work with filters and sortBy ordering
- [#852](https://gitlab.com/meltano/meltano/issues/852) Update Scheduling UI to have "Run" button at all times vs conditionally to empower users to run one-off ELT pipelines even if Airflow is installed
- [#852](https://gitlab.com/meltano/meltano/issues/852) Update Scheduling UI "Interval" column with CTA to install Airflow while communicating why via tooltip
- [#852](https://gitlab.com/meltano/meltano/issues/852) Fix initial Orchestration page hydration to properly reflect Airflow installation status
- [#831](https://gitlab.com/meltano/meltano/issues/831) Update `meltano elt` to exit with 1 and report dbt's exit code on an error message when dbt exits with a non-zero code.
- [#857](https://gitlab.com/meltano/meltano/issues/857) Update PluginDiscoveryService to use the cached `discovery.yml` when Meltano can not connect to `meltano.com` while trying to fetch a fresh version of the discovery file.
- [#850](https://gitlab.com/meltano/meltano/issues/850) Fix entities response so entities display as expected (as assumed this simple fix was due to our recent interceptor upgrade)
- [#800](https://gitlab.com/meltano/meltano/issues/800) Fix connector and connection settings to display saved settings by default while falling back and setting defaults if applicable

## 0.35.0 - (2019-08-05)

---

### New

- [!781](https://gitlab.com/meltano/meltano/merge_requests/781) Add new Advanced Tutorial on how to use tap-postgres with Meltano
- [#784](https://gitlab.com/meltano/meltano/issues/784) Add multiple attribute ordering with drag and drop ordering in the UI

### Changes

- [#784](https://gitlab.com/meltano/meltano/issues/784) As part of multiple attribute sorting and keeping the attributes and results sub-UIs in sync, we know autorun queries based on user interaction after the initial explicit "Run" button interaction

## 0.34.2 - (2019-08-01)

---

### Fixes

- [#821](https://gitlab.com/meltano/meltano/issues/821) Fix `meltano config` not properly loading settings defined in the `meltano.yml`
- [#841](https://gitlab.com/meltano/meltano/issues/841) Fix a problem when model names were mangled by the API

## 0.34.1 - (2019-07-30)

---

### Fixes

- [#834](https://gitlab.com/meltano/meltano/issues/834) Fixed a problem with the Meltano UI not having the proper API URL set

## 0.34.0 - (2019-07-29)

---

### New

- [#757](https://gitlab.com/meltano/meltano/issues/757) Update 'meltano permissions' to add support for GRANT ALL and FUTURE GRANTS on tables in schemas
- [#760](https://gitlab.com/meltano/meltano/issues/760) Update 'meltano permissions' to add support for granting permissions on VIEWs
- [#812](https://gitlab.com/meltano/meltano/issues/812) `meltano ui` will now stop stale Airflow workers when starting
- [#762](https://gitlab.com/meltano/meltano/issues/762) Added run ELT via the UI (manages multiple and simultaneous runs)
- [#232](https://gitlab.com/meltano/meltano/issues/232) Meltano now bundles Alembic migrations to support graceful database upgrades

### Changes

- [#828](https://gitlab.com/meltano/meltano/issues/828) Docker installation instructions have been dogfooded, clarified, and moved to Installation section
- [#944](https://gitlab.com/meltano/meltano/issues/944) Update the Transform step's default to "Skip"

### Fixes

- [#807](https://gitlab.com/meltano/meltano/issues/807) Fix filter input validation when editing saved filters
- [#822](https://gitlab.com/meltano/meltano/issues/822) Fix pipeline schedule naming via slugify to align with Airflow DAG naming requirements
- [#820](https://gitlab.com/meltano/meltano/issues/820) Fix `meltano select` not properly connecting to the system database
- [#787](https://gitlab.com/meltano/meltano/issues/787) Fix results sorting to support join tables
- [#832](https://gitlab.com/meltano/meltano/issues/832) Fix schedule creation endpoint to return properly typed response (this became an issue as a result of our recent case conversion interceptor)
- [#819](https://gitlab.com/meltano/meltano/issues/819) Running the Meltano UI using gunicorn will properly update the system database

## 0.33.0 - (2019-07-22)

---

### New

- [#788](https://gitlab.com/meltano/meltano/issues/788) Reydrate filters in Analyze UI after loading a saved report containing filters

### Changes

- [#804](https://gitlab.com/meltano/meltano/issues/804) Connection set in the Design view are now persistent by Design

### Fixes

- [#788](https://gitlab.com/meltano/meltano/issues/788) Properly reset the default state of the Analyze UI so stale results aren't displayed during a new analysis
- [!806](https://gitlab.com/meltano/meltano/merge_requests/806) Fix filters editing to prevent input for `is_null` and `is_not_null` while also ensuring edits to existing filter expressions types adhere to the same preventitive input.
- [#582](https://gitlab.com/meltano/meltano/issues/582) Remove the `export` statements in the default `.env` initialized by `meltano init`.
- [#816](https://gitlab.com/meltano/meltano/issues/816) Fix `meltano install` failing when connections where specified in the `meltano.yml`
- [#786](https://gitlab.com/meltano/meltano/issues/786) Fixed an issue with the SQL engine would mixup table names with join/design names
- [#808](https://gitlab.com/meltano/meltano/issues/808) Fix filter aggregate value with enforced number via `getQueryPayloadFromDesign()` as `input type="number"` only informs input keyboards on mobile, and does not enforce the Number type as expected

## 0.32.2 - (2019-07-16)

---

### New

- [#759](https://gitlab.com/meltano/meltano/issues/759) Added filtering functionality to the Analyze UI while additionally cleaning it up from a UI/UX lens

## 0.32.1 - (2019-07-15)

---

### Fixes

- [#792](https://gitlab.com/meltano/meltano/issues/792) Fix an error when trying to schedule an extractor that didn't expose a `start_date`.

## 0.32.0 - (2019-07-15)

---

### New

- [!718](https://gitlab.com/meltano/meltano/merge_requests/718) Add support for filters (WHERE and HAVING clauses) to MeltanoQuery and Meltano's SQL generation engine
- [#748](https://gitlab.com/meltano/meltano/issues/748) Added the `Connections` plugin to move the Analyze connection settings to the system database
- [#748](https://gitlab.com/meltano/meltano/issues/748) Added the `meltano config` command to manipulate a plugin's configuration

### Fixes

[!726](https://gitlab.com/meltano/meltano/merge_requests/726) Fixed InputDateIso8601's default value to align with HTML's expected empty string default

## 0.31.0 - (2019-07-08)

---

### New

- [#766](https://gitlab.com/meltano/meltano/issues/766) Add Codeowners file so that the "approvers" section on MRs is more useful for contributors
- [#750](https://gitlab.com/meltano/meltano/issues/750) Various UX updates (mostly tooltips) to make the configuration UI for scheduling orchestration easier to understand
- [#739](https://gitlab.com/meltano/meltano/issues/739) Updated `discovery.yml` for better consistency of UI order within each connector's settings (authentication -> contextual -> start/end dates). Improved various settings' `kind`, `label`, and `description`. Added a `documentation` prop to provide a documentation link for involved settings (temp until we have better first class support for more complex setting types)

### Fixes

- [#737](https://gitlab.com/meltano/meltano/issues/737) Fixed UI flash for connector settings when installation is complete but `configSettings` has yet to be set
- [#751](https://gitlab.com/meltano/meltano/issues/751) Fixed the Orchestrations view by properly checking if Airflow is installed so the correct directions display to the user

## 0.30.0 - (2019-07-01)

---

### New

- [#736](https://gitlab.com/meltano/meltano/issues/736) Add "Cancel", "Next", and a message to the entities UI when an extractor doesn't support discovery and thus entity selection
- [#730](https://gitlab.com/meltano/meltano/issues/730) Updated Analyze Models page UI with improved content organization so it is easier to use
- [#710](https://gitlab.com/meltano/meltano/issues/710) Updated connector (extractor and loader) settings with specific control type (text, password, email, boolean, and date) per setting, added form validation, and added an inference by default for password and token fields as a protective measure
- [#719](https://gitlab.com/meltano/meltano/issues/719) Added InputDateIso8601.vue component to standardize date inputs in the UI while ensuring the model data remains in Iso8601 format on the frontend.
- [#643](https://gitlab.com/meltano/meltano/issues/643) Updated `minimallyValidated` computeds so that new users are intentionally funneled through the pipelines ELT setup UI (previously they could skip past required steps)
- [#752](https://gitlab.com/meltano/meltano/issues/752) Fix the schedule having no start_date when the extractor didn't expose a `start_date` setting

### Fixes

- [!703](https://gitlab.com/meltano/meltano/merge_requests/703) Fix `ScheduleService` instantiation due to signature refactor

## 0.29.0 - (2019-06-24)

---

### New

- [#724](https://gitlab.com/meltano/meltano/issues/724) Add the `model-gitlab-ultimate` plugin to Meltano. It includes .m5o files for analyzing data available for Gitlab Ultimate or Gitlab.com Gold accounts (e.g. Epics, Epic Issues, etc) fetched using the Gitlab API. Repository used: https://gitlab.com/meltano/model-gitlab-ultimate
- [#723](https://gitlab.com/meltano/meltano/issues/723) Add proper signage and dedicated sub-navigation area in views/pages. Standardized the view -> sub-view markup relationships for consistent layout. Directory refactoring for improved organization.
- [#612](https://gitlab.com/meltano/meltano/issues/612) Move the plugins' configuration to the database, enabling configuration from the UI

### Changes

- [#636](https://gitlab.com/meltano/meltano/issues/636) Refactored connector logo related logic into a ConnectorLogo component for code cleanliness, reusability, and standardization
- [#728](https://gitlab.com/meltano/meltano/issues/728) Change error notification button link to open the bugs issue template

### Fixes

- [#718](https://gitlab.com/meltano/meltano/issues/718) Fix dynamically disabled transforms always running. Transforms can now be dynamically disabled inside a dbt package and Meltano will respect that. It will also respect you and your time.
- [#684](https://gitlab.com/meltano/meltano/issues/684) Enables WAL on SQLite to handle concurrent processes gracefully
- [#732](https://gitlab.com/meltano/meltano/issues/732) Fix plugin installation progress bar that wasn't updating upon installation completion

## 0.28.0 - (2019-06-17)

---

### New

- [!683](https://gitlab.com/meltano/meltano/issues/683) Add `--start-date` to `meltano schedule` to give the control over the catch up logic to the users
- [#651](https://gitlab.com/meltano/meltano/issues/651) Added model installation in the Analyze UI to bypass an otherwise "back to the CLI step"
- [#676](https://gitlab.com/meltano/meltano/issues/676) Add pipeline schedule UI for viewing and saving pipeline schedules for downstream use by Airflow/Orchestration

### Changes

- [#708](https://gitlab.com/meltano/meltano/issues/708) Enable `tap-gitlab` to run using Gitlab Ultimate and Gitlab.com Gold accounts and extract Epics and Epic Issues.
- [#711](https://gitlab.com/meltano/meltano/issues/711) Add new call to action for submitting an issue on docs site
- [#717](https://gitlab.com/meltano/meltano/issues/717) Enable `dbt-tap-gitlab` to run using Gitlab Ultimate and Gitlab.com Gold accounts and generate transformed tables that depend on Epics and Epic Issues.

### Fixes

- [#716](https://gitlab.com/meltano/meltano/issues/716) Fix entities UI so only installed extractors can edit selections
- [#715](https://gitlab.com/meltano/meltano/issues/715) Remove reimport of Bulma in `/orchestration` route to fix borked styling

## 0.27.0 - (2019-06-10)

---

### New

- [!640](https://gitlab.com/meltano/meltano/merge_requests/640) Google Analytics logo addition for recent tap-google-analytics Extractor addition
- [#671](https://gitlab.com/meltano/meltano/issues/671) Add the `tap-google-analytics` transform to Meltano. It is using the dbt package defined in https://gitlab.com/meltano/dbt-tap-google-analytics
- [#672](https://gitlab.com/meltano/meltano/issues/672) Add the `model-google-analytics` plugin to Meltano. It includes .m5o files for analyzing data fetched from the Google Analytics Reporting API. Repository used: https://gitlab.com/meltano/model-google-analytics
- [#687](https://gitlab.com/meltano/meltano/issues/687) Implemented a killswitch to prevent undefined behaviors when a Meltano project is not compatible with the installed `meltano` version

### Fixes

- [#661](https://gitlab.com/meltano/meltano/issues/661) Fixed empty UI for extractors that lack configuration settings by providing feedback message with actionable next steps
- [#663](https://gitlab.com/meltano/meltano/issues/663) Fixed Airflow error when advancing to Orchestration step after installing and saving a Loader configuration
- [#254](https://gitlab.com/meltano/meltano/issues/254) Fixed `meltano init` not working on terminal with cp1252 encoding
- [#254](https://gitlab.com/meltano/meltano/issues/254) Fixed `meltano add/install` crashing on Windows
- [#664](https://gitlab.com/meltano/meltano/issues/664) Minor CSS fix ensuring Airflow UI height is usable (side-effect of recent reparenting)
- [#679](https://gitlab.com/meltano/meltano/issues/679) Fix an issue with `meltano select` emitting duplicate properties when the property used the `anyOf` type
- [#650](https://gitlab.com/meltano/meltano/issues/650) Add `MELTANO_DISABLE_TRACKING` environment variable to disable all tracking
- [#670](https://gitlab.com/meltano/meltano/issues/670) Update tests to not send tracking events

## 0.26.0 - (2019-06-03)

---

### New

- [#603](https://gitlab.com/meltano/meltano/issues/603) `meltano select` now supports raw JSON Schema as a valid Catalog
- [#537](https://gitlab.com/meltano/meltano/issues/537) Add Extractor for Google Analytics (`tap-google-analytics`) to Meltano. It uses the tap defined in https://gitlab.com/meltano/tap-google-analytics/

### Changes

- [#621](https://gitlab.com/meltano/meltano/issues/621) Added new tutorial for tap-gitlab
- [#657](https://gitlab.com/meltano/meltano/issues/657) Update Analyze page to have single purpose views

### Fixes

- [#645](https://gitlab.com/meltano/meltano/issues/645) Fixed confusion around Loader Settings and Analytics DB Connector Settings
- [#580](https://gitlab.com/meltano/meltano/issues/580) Fixed `project_compiler` so the Analyze page can properly display custom topics
- [#658](https://gitlab.com/meltano/meltano/issues/658) Fixed the Analyze page when no models are present
- [#603](https://gitlab.com/meltano/meltano/issues/603) Fix an issue where `meltano select` would incorrectly report properties as excluded
- [#603](https://gitlab.com/meltano/meltano/issues/603) Fix an issue where `meltano select` incorrectly flatten nested properties
- [#553](https://gitlab.com/meltano/meltano/issues/553) Fix an issue where running `meltano select --list` for the first time would incorrectly report properties

### Break

## 0.25.0 - (2019-05-28)

---

### New

- [#586](https://gitlab.com/meltano/meltano/issues/586) `meltano ui` now automatically start Airflow if installed; Airflow UI available at `Orchestration`.
- [#592](https://gitlab.com/meltano/meltano/issues/592) Added baseline UX feedback via toast for uncaught API response errors with a link to "Submit Bug"
- [#642](https://gitlab.com/meltano/meltano/issues/642) Improved UX during extractor plugin installation so settings can be configured _during_ installation as opposed to waiting for the (typically lengthy) install to complete
- [!647](https://gitlab.com/meltano/meltano/merge_requests/647) Added preloader for occasional lengthy extractor loading and added feedback for lengthy entities loading
- [#645](https://gitlab.com/meltano/meltano/issues/645) Added an Analyze landing page to facilitate future sub-UIs including the Analyze database settings; Added proper Loader Settings UI.

### Fixes

- [#645](https://gitlab.com/meltano/meltano/issues/645) Fixed confusion around Loader Settings and Analyze database settings

## 0.24.0 - (2019-05-06)

---

### New

- [#622](https://gitlab.com/meltano/meltano/issues/622) Added ELT flow UI Routes & Deep Linking to advance user through next steps after each step's save condition vs. requiring them to manually click the next step to advance
- [#598](https://gitlab.com/meltano/meltano/issues/598) Updated color and greyscale use in the context of navigation and interactive elements to better communicate UI hierarchy
- [#607](https://gitlab.com/meltano/meltano/issues/607) Add "All/Default/Custom" button bar UI for improved entities selection UX
- [#32](https://gitlab.com/meltano/meltano-marketing/issues/32) Integrate Algolia Search for docs
- [#590](https://gitlab.com/meltano/meltano/issues/590) Add documentation for deploying Meltano in ECS
- [#628](https://gitlab.com/meltano/meltano/issues/628) Add documentation for tap-mongodb
- [!605](https://gitlab.com/meltano/meltano/merge_requests/605) Added tooltips for areas of UI that are WIP for better communication of a feature's status

### Changes

- [375](https://gitlab.com/meltano/meltano/issues/375) Meltano can now run on any host/port

### Fixes

- [#595](https://gitlab.com/meltano/meltano/issues/595) Fix `meltano invoke` not working properly with `dbt`
- [#606](https://gitlab.com/meltano/meltano/issues/606) Fix `SingerRunner.bookmark_state()` to properly handle and store the state output from Targets as defined in the Singer.io Spec.

## 0.23.0 - (2019-04-29)

---

### New

- [#32](https://gitlab.com/meltano/meltano-marketing/issues/32) Integrate Algolia Search for docs

### Changes

- [#522](https://gitlab.com/meltano/meltano/issues/522) Update Carbon tutorial with new instructions and screenshots

## 0.22.0 - (2019-04-24)

---

### New

- [#477](https://gitlab.com/meltano/meltano/issues/477) Add ability for users to sign up for email newsletters
- [!580](https://gitlab.com/meltano/meltano/merge_requests/580) Add sorting to plugins for improved UX, both UI via extractors/loaders/etc. and `meltano discover all` benefit from sorted results
- [!528](https://gitlab.com/meltano/meltano/issues/528) Add documentation for RBAC alpha feature and environment variables

### Changes

- [#588](https://gitlab.com/meltano/meltano/issues/588) Updated core navigation and depth hierarchy styling to facilitate main user flow and improved information architecture
- [#591](https://gitlab.com/meltano/meltano/issues/591) Revert #484: remove `meltano ui` being run outside a Meltano project.
- [#584](https://gitlab.com/meltano/meltano/issues/584) Initial v1 for enabling user to setup ELT linearly through the UI via a guided sequence of steps

### Fixes

- [#600](https://gitlab.com/meltano/meltano/issues/600) Fix a bug with meltano select when the extractor would output an invalid schema
- [#597](https://gitlab.com/meltano/meltano/issues/597) Automatically open the browser when `meltano ui` is run

## 0.21.0 - (2019-04-23)

---

### New

- [#477](https://gitlab.com/meltano/meltano/issues/477) Add ability for users to sign up for email newsletters

### Changes

- [#591](https://gitlab.com/meltano/meltano/issues/591) Revert #484: remove `meltano ui` being run outside a Meltano project.

## 0.20.0 - (2019-04-15)

---

### New

- Add documentation on custom transformations and models. Link to Tutorial: https://www.meltano.com/tutorials/create-custom-transforms-and-models.html

## 0.19.1 - (2019-04-10)

---

### New

- [#539](https://gitlab.com/meltano/meltano/issues/539) Add Tutorial for "Using Jupyter Notebooks" with Meltano
- [#534](https://gitlab.com/meltano/meltano/issues/534) Add UI entity selection for a given extractor
- [#520](https://gitlab.com/meltano/meltano/issues/520) Add v1 UI for extractor connector settings
- [#486](https://gitlab.com/meltano/meltano/issues/486) Add the `model-gitlab` plugin to Meltano. It includes .m5o files for analyzing data fetched using the Gitlab API. Repository used: https://gitlab.com/meltano/model-gitlab
- [#500](https://gitlab.com/meltano/meltano/issues/500) Add the `model-stripe` plugin to Meltano. It includes .m5o files for analyzing data fetched using the Stripe API. Repository used: https://gitlab.com/meltano/model-stripe
- [#440](https://gitlab.com/meltano/meltano/issues/440) Add the `model-zuora` plugin to Meltano. It includes .m5o files for analyzing data fetched using the Zuora API. Repository used: https://gitlab.com/meltano/model-zuora
- [#541](https://gitlab.com/meltano/meltano/issues/541) Add a 404 page for missing routes on the web app

### Fixes

- [#576](https://gitlab.com/meltano/meltano/issues/576) Fix switching between designs now works
- [#555](https://gitlab.com/meltano/meltano/issues/555) Fix `meltano discover` improperly displaying plugins
- [#530](https://gitlab.com/meltano/meltano/issues/530) Fix query generation for star schemas
- [#575](https://gitlab.com/meltano/meltano/issues/575) Move Airflow configuration to .meltano/run/airflow
- [#571](https://gitlab.com/meltano/meltano/issues/571) Fix various routing and API endpoint issues related to recent `projects` addition

## 0.19.0 - (2019-04-08)

---

### New

- [#513](https://gitlab.com/meltano/meltano/issues/513) Added initial e2e tests for the UI
- [#431](https://gitlab.com/meltano/meltano/issues/431) Add the `tap-zendesk` transform to Meltano. It is using the dbt package defined in https://gitlab.com/meltano/dbt-tap-zendesk
- [484](https://gitlab.com/meltano/meltano/issues/484) Updated `meltano ui` to automatically launch the UI, and projects from the UI (previously only an option in the CLI)
- [#327](https://gitlab.com/meltano/meltano/issues/327) Add `meltano add --custom` switch to enable integration of custom plugins
- [#540](https://gitlab.com/meltano/meltano/issues/540) Add CHANGELOG link in intro section of the docs
- [#431](https://gitlab.com/meltano/meltano/issues/431) Add the `model-zendesk` plugin to Meltano. It includes .m5o files for analyzing data fetched using the Zendesk API. Repository used: https://gitlab.com/meltano/model-zendesk
- [!544](https://gitlab.com/meltano/meltano/merge_requests/544) Add support for extracting data from CSV files by adding [tap-csv](https://gitlab.com/meltano/tap-csv) to Meltano
- [#514](https://gitlab.com/meltano/meltano/issues/514) Add 'airflow' orchestrators plugin to enable scheduling
- Add the `tap-zuora` transform to Meltano. It is using the dbt package defined in https://gitlab.com/meltano/dbt-tap-zuora

### Changes

- [#455](https://gitlab.com/meltano/meltano/issues/455) Add documentation about `target-snowflake`

### Fixes

- [#507](https://gitlab.com/meltano/meltano/issues/507) Ensure design name and table name don't need to match so multiple designs can leverage a single base table
- [#551](https://gitlab.com/meltano/meltano/issues/551) Fix HDA queries generated when an attribute is used both as a column and as an aggregate.
- [#559](https://gitlab.com/meltano/meltano/issues/559) Add support for running custom transforms for taps without default dbt transforms.

## 0.18.0 - (2019-04-02)

---

### New

- [#432](https://gitlab.com/meltano/meltano/issues/432) Add the `tap-zuora` transform to Meltano. It is using the dbt package defined in https://gitlab.com/meltano/dbt-tap-zuora

### Changes

- Remove Snowflake references from advanced tutorial.
- [#2 dbt-tap-zuora](https://gitlab.com/meltano/dbt-tap-zuora/issues/2) Remove custom SFDC related attributes from Zuora Account and Subscription Models
- Update [Contributing - Code Style](https://meltano.com/docs/contributing.html#code-style) documentation to including **pycache** troubleshooting

### Fixes

- [#529](https://gitlab.com/meltano/meltano/issues/529) Resolve "SFDC Tutorial - ELT Fails due to invalid schema.yml" by [#4 dbt-tap-salesforce](https://gitlab.com/meltano/dbt-tap-salesforce/issues/4) removing the schema.yml files from the dbt models for tap-salesforce.
- [#502](https://gitlab.com/meltano/meltano/issues/502) Fix the situation where an m5o has no joins, the design still will work.

## 0.17.0 - (2019-03-25)

---

### New

- [#485](https://gitlab.com/meltano/meltano/issues/485) Added various UI unit tests to the Analyze page
- [#370](https://gitlab.com/meltano/meltano/issues/370) Enabled authorization using role-based access control for Designs and Reports

### Changes

- [#283](https://gitlab.com/meltano/meltano/issues/283) Silence pip's output when there is not error
- [#468](https://gitlab.com/meltano/meltano/issues/468) Added reminder in docs regarding the need for `source venv/bin/activate` in various situations and added minor copy updates

### Fixes

- [#433](https://gitlab.com/meltano/meltano/issues/433) Add the `sandbox` configuration to `tap-zuora`.
- [#501](https://gitlab.com/meltano/meltano/issues/501) Fix `meltano ui` crashing when the OS ran out of file watcher.
- [#510](https://gitlab.com/meltano/meltano/issues/510) Fix an issue when finding the current Meltano project in a multi-threaded environment.
- [#494](https://gitlab.com/meltano/meltano/issues/494) Improved documentation around tutorials and Meltano requirements
- [#492](https://gitlab.com/meltano/meltano/issues/492) A few small contextual additions to help streamline the release process
- [#503](https://gitlab.com/meltano/meltano/issues/503) Fix a frontend sorting issue so the backend can properly generate an up-to-date query

## 0.16.0 - (2019-03-18)

---

### New

- Add support for extracting data from Gitlab through the updated tap-gitlab (https://gitlab.com/meltano/tap-gitlab)
- Add the `tap-gitlab` transform to Meltano. It is using the dbt package defined in https://gitlab.com/meltano/dbt-tap-gitlab
- Add "Copy to Clipboard" functionality to code block snippets in the documentation
- Add the `tap-stripe` transform to Meltano. It is using the dbt package defined in https://gitlab.com/meltano/dbt-tap-stripe
- Add new command `meltano add model [name_of_model]`
- Add models to the available plugins

### Changes

- Various documentation [installation and tutorial improvements](https://gitlab.com/meltano/meltano/issues/467#note_149858308)
- Added troubleshooting button to help users add context to a pre-filled bug issue

### Fixes

- Fix the API database being mislocated
- Replaced the stale Meltano UI example image in the Carbon Emissions tutorial
- 473: Fix the docker image (meltano/meltano) from failing to expose the API

## 0.15.1 - (2019-03-12)

---

### Fixes

- locks down dependencies for issues with sqlalchemy snowflake connector

## 0.15.0 - (2019-03-11)

---

### New

- Add Salesforce Tutorial to the docs
- Add documentation for the permissions command
- Add tracking for the `meltano ui` command

### Fixes

- Updated analytics to properly recognize SPA route changes as pageview changes

## 0.14.0 - (2019-03-04)

---

### New

- Update stages table style in docs
- Add custom transforms and models tutorial to the docs

### Changes

- Add api/v1 to every route
- Update DbtService to always include the my_meltano_project model when transform runs

### Fixes

- Resolved duplicate display issue of Dashboards and Reports on the Files page
- Removed legacy `carbon.dashboard.m5o` (regression from merge)
- Updated dashboards and reports to use UI-friendly name vs slugified name
- Fix minor clipped display issue of right panel on `/settings/database`
- Fix minor display spacing in left panel of Settings
- Fix dashboard page to properly display a previously active dashboard's updated reports
- Fix pre-selected selections for join aggregates when loading a report
- Fix charts to display multiple aggregates (v1)
- Fix 404 errors when refreshing the frontend
- Fix a regression where the Topics would not be shown in the Files page

## 0.13.0 - (2019-02-25)

---

### New

- Add the `tap-salesforce` transform to Meltano. It is using the dbt package defined in https://gitlab.com/meltano/dbt-tap-salesforce
- Add m5o model and tables for tap-salesforce
- Updated the deep-link icon (for Dashboards/Reports on the Files page)

### Changes

- Polished the RBAC view, making it clearer the feature is experimental.
- Rename "Models" to "Topics"
- Use the current connection's schema when generating queries at run time for Postgres Connections.
- Add support for multiple Aggregates over the same attribute when generating HDA queries.

## 0.12.0 - (2019-02-21)

---

### New

- UI cleanup across routes (Analyze focus) and baseline polish to mitigate "that looks off comments"
- Update installation and contributing docs
- Meltano implement role-based access control - [!368](https://gitlab.com/meltano/meltano/merge_requests/368)
- Add version CLI commands for checking current Meltano version
- Add deep linking to dashboards
- Add deep linking to reports

### Fixes

- Fixed a problem when environment variables where used as default values for the CLI - [!390](https://gitlab.com/meltano/meltano/merge_requests/390)
- Fixed dashboards initial load issue due to legacy (and empty) `carbon.dashboard.m5o` file
- New standardized approach for `.m5o` id generation (will need to remove any dashboard.m5o and report.m5o)

## 0.11.0 - (2019-02-19)

---

### New

- Update installation and contributing docs
- Add support for generating Hyper Dimensional Aggregates (HDA)
- Add internal Meltano classes for representing and managing Designs, Table, Column, Aggregate, Definitions, and Query definitions

### Changes

- Move core functionality out of `api/controllers` to `/core/m5o` (for m5o and m5oc management) and `/core/sql` (for anything related to sql generation)

### Fixes

- Fixed a problem when environment variables where used as default values for the CLI - [!390](https://gitlab.com/meltano/meltano/merge_requests/390)

## 0.10.0 - (2019-02-12)

---

### New

- Add gunicorn support for Meltano UI as a WSGI application - [!377](https://gitlab.com/meltano/meltano/merge_requests/377)
- Meltano will now generate the minimal joins when building SQL queries - [!382](https://gitlab.com/meltano/meltano/merge_requests/382)

### Changes

- Add analytics to authentication page
- Meltano will now use SQLite for the job log. See https://meltano.com/docs/architecture.html#job-logging for more details.
- Removed manual `source .env` step in favor of it running automatically

### Fixes

- Meltano will correctly source the `.env`
- fixed charts to render as previously they were blank
- Fixed Analyze button groupd CSS to align as a single row

### Breaks

- Meltano will now use SQLite for the job log. See https://meltano.com/docs/architecture.html#job-logging for more details.
- URL routing updates ('/model' to '/files', removed currently unused '/extract', '/load', '/transform' and '/project/new')

## 0.9.0 - (2019-02-05)

---

### New

- add ability to save reports
- add ability to update an active report during analysis
- add ability to load reports
- add dashboards page and related add/remove report functionality

### Changes

- Generate default `Meltano UI` connection for the `meltano.db` SQLite DB when a new project is created with `meltano init`
- updated main navigation to Files, Analysis, and Dashboards
- Update the `meltano permissions grant` command to fetch the existing permissions from the Snowflake server and only return sql commands for permissions not already assigned
- Add `--diff` option to the `meltano permissions grant` command to get a full diff with the permissions already assigned and new ones that must be assigned

### Fixes

- Entry model definition correctly defines `region_id`.
- Updated the Fundamentals documentation section regarding reports
- Fixed Files page for empty state of Dashboards and Reports
- Fixed Analyze page's left column to accurately preselect columns and aggregates after loading a report

## 0.8.0 - (2019-01-29)

---

### New

- Add tracking of anonymous `meltano cli` usage stats to Meltano's Google Analytics Account
- Add `project_config.yml` to all meltano projects to store concent for anonymous usage tracking and the project's UUID

### Changes

- Add `--no_usage_stats` option to `meltano init <project_name>` to allow users to opt-out from anonymous usage stats tracking
- Bundled Meltano models are now SQLite compatible.

## 0.7.0 - (2019-01-22)

---

### New

- Added basic authentication support for meltano ui.
- Meltano will now automatically source the .env
- Updated docs with `.m5o` authoring requirements and examples
- add support for timeframes in tables
- add basic analytics to understand usage
- add disabled UI for the lack of timeframes support in sqlite
- update Results vs. SQL UI focus based on a results response or query update respectively

### Changes

- Meltano will now discover components based on `https://meltano.com/discovery.yml`
- sample designs are now packaged with meltano

### Fixes

- Updated mobile menu to work as expected
- Updated tutorial docs with improved CLI commands and fixed the host setting to `localhost`

## 0.6.1 - (2019-01-15)

---

## 0.6.0 - (2019-01-15)

---

### New

- add new command `meltano add transform [name_of_dbt_transformation]`
- add transforms to the available plugins

### Changes

- Auto install missing plugins when `meltano elt` runs
- Terminology updates for simpler understanding

### Fixes

- Edit links on the bottom of doc pages are working now

### Breaks

- Updated docs tutorial bullet regarding inaccurate "Validate" button

## 0.5.0 - (2019-01-09)

---

### New

- ensure `meltano init <project-name>` runs on windows
- settings ui now provides sqlite-specific controls for sqlite dialect
- add `target-sqlite` to available loaders for meltano projects
- add new command `meltano add transformer [name_of_plugin]`
- add transformers (dbt) to the available plugins

### Changes

- extractors and loaders are arguments in the elt command instead of options
- `meltano www` is now `meltano ui`
- remove dbt installation from `meltano init`
- move everything dbt related under `transform/`
- update `meltano elt` to not run transforms by default
- update `meltano elt` to auto generate the job_id (job_id has been converted to an optional argument)

### Fixes

- left joins now work correctly in analyze.
- fixed broken sql toggles in analyze view
- fixed sql output based on sql toggles in analyze view

## 0.4.0 - (2019-01-03)

---

### New

- add Using Superset with Meltano documentation

## 0.3.3 - (2018-12-21)

---

## 0.3.2 - (2018-12-21)

---

## 0.3.1 - (2018-12-21)

---

### Changes

- add default models for 'tap-carbon-intensity'.
- Meltano Analyze is now part of the package.
- removes database dependency from Meltano Analyze and uses .ma files
- update the error message when using Meltano from outside a project - [!238](https://gitlab.com/meltano/meltano/merge_requests/238)

## 0.3.0 - (2018-12-18)

---

### New

- updated Settings view so each database connection can be independently disconnected
- add `meltano select` to manage what is extracted by a tap.

### Changes

- documentation site will utilize a new static site generation tool called VuePress

- meltano.com will be deployed from the meltano repo

### Fixes

- model dropdown now updates when updating database (no longer requires page refresh)
- prevent model duplication that previously occurred after subsequent "Update Database" clicks

## 0.2.2 - (2018-12-11)

---

### Changes

- documentation site will utilize a new static site generation tool called VuePress
- first iteration of joins (working on a small scale)

## 0.2.1 - (2018-12-06)

---

### Fixes

- resolve version conflict for `idna==2.7`
- fix the `discover` command in the docker images
- fix the `add` command in the docker images
- fix module not found for meltano.core.permissions.utils

## 0.2.0 - (2018-12-04)

---

### New

- add `meltano permissions grant` command for generating permission queries for Postgres and Snowflake - [!90](https://gitlab.com/meltano/meltano/merge_requests/90)
- add 'tap-stripe' to the discovery

### Changes

- demo with [carbon intensity](https://gitlab.com/meltano/tap-carbon-intensity), no API keys needed
- .ma file extension WIP as alternative to lkml

### Fixes

- fix order in Meltano Analyze

## 0.1.4 - (2018-11-27)

### Fixes

- add default values for the 'www' command - [!185](https://gitlab.com/meltano/meltano/merge_requests/185)
- add CHANGELOG.md
- fix a problem with autodiscovery on taps - [!180](https://gitlab.com/meltano/meltano/merge_requests/180)

### Changes

- move the 'api' extra package into the default package
- add 'tap-fastly' to the discovery

---

## 0.1.3

### Changes

- remove `setuptools>=40` dependency
- `meltano` CLI is now in the `meltano` package

## 0.1.2

### Fixes

- target output state is now saved asynchronously

## 0.1.1

### Changes

- initial release<|MERGE_RESOLUTION|>--- conflicted
+++ resolved
@@ -19,12 +19,9 @@
 
 ### Fixes
 
-<<<<<<< HEAD
 - [#2010](https://gitlab.com/meltano/meltano/-/issues/2010) Fix bug causing dot-separated config keys to not be nested in generated tap or target config
 - [#2020](https://gitlab.com/meltano/meltano/-/issues/2020) Fix bug that caused `meltano select` to add `select` option to every plugin in `meltano.yml` instead of just the specified one
-=======
 - [#2021](https://gitlab.com/meltano/meltano/-/issues/2021) Only ask for capabilities when adding a custom extractor, not a loader or other plugin
->>>>>>> dee3d869
 
 ### Breaks
 

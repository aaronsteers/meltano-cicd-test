--- conflicted
+++ resolved
@@ -31,15 +31,12 @@
 - [#989](https://gitlab.com/meltano/meltano/issues/989) Fix UI/UX documentation regarding recent removal of `view-header`
 - [#994](https://gitlab.com/meltano/meltano/issues/994) Fix stale Pipelines Count in main navigation Pipeline badge
 - [#999](https://gitlab.com/meltano/meltano/issues/999) Update yarn dependencies to resolve peer dependency warning
-<<<<<<< HEAD
 - [#1008](https://gitlab.com/meltano/meltano/issues/1008) Fix error on "Create Pipeline Schedule" modal when no plugins have been installed
 - [#1015](https://gitlab.com/meltano/meltano/issues/1008) Support SQLite database name with and without '.db' extension
 - [#1007](https://gitlab.com/meltano/meltano/issues/1007) Fix pipeline with failed job not being regarded as having completed
-=======
 - [#998](https://gitlab.com/meltano/meltano/issues/998) Update Analyze UI with conditional loading indicator to prevent query generation prior to connection dialects being loaded (this solution is still useful for when inference supercedes our current manual dialect selection solution)
 
 ### Breaks
->>>>>>> e81a2e0f
 
 ## 0.42.0 - (2019-09-16)
 

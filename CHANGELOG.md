# CHANGELOG

All notable changes to this project will be documented in this file.
This project adheres to [Semantic Versioning](http://semver.org/) and [Keep a Changelog](http://keepachangelog.com/).



## Unreleased

---

### New
* [#513](https://gitlab.com/meltano/meltano/issues/513) Added initial e2e tests for the UI
* [#431](https://gitlab.com/meltano/meltano/issues/431) Add the `tap-zendesk` transform to Meltano. It is using the dbt package defined in https://gitlab.com/meltano/dbt-tap-zendesk
<<<<<<< HEAD
* [#400](https://gitlab.com/meltano/meltano/issues/400) Add initial UI for installing taps and targets with the browser instead of the CLI
=======
* [484](https://gitlab.com/meltano/meltano/issues/484) Add meltano start to create a project from the UI
* [#327](https://gitlab.com/meltano/meltano/issues/327) Add `meltano add --custom` switch to enable integration of custom plugins
* [#540](https://gitlab.com/meltano/meltano/issues/540) Add CHANGELOG link in intro section of the docs
* [#431](https://gitlab.com/meltano/meltano/issues/431) Add the `model-zendesk` plugin to Meltano. It includes .m5o files for analyzing data fetched using the Zendesk API. Repository used: https://gitlab.com/meltano/model-zendesk
* [!544](https://gitlab.com/meltano/meltano/merge_requests/544) Add support for extracting data from CSV files by adding [tap-csv](https://gitlab.com/meltano/tap-csv) to Meltano
>>>>>>> 48a5ee70

### Changes
* [#455](https://gitlab.com/meltano/meltano/issues/455) Add documentation about `target-snowflake`

### Fixes
* [#507](https://gitlab.com/meltano/meltano/issues/507) Ensure design name and table name don't need to match so multiple designs can leverage a single base table
* [#551](https://gitlab.com/meltano/meltano/issues/551) Fix HDA queries generated when an attribute is used both as a column and as an aggregate.
* [#559](https://gitlab.com/meltano/meltano/issues/559) Add support for running custom transforms for taps without default dbt transforms.

### Breaks


## 0.18.0 - (2019-04-02)
---

### New
* [#432](https://gitlab.com/meltano/meltano/issues/432) Add the `tap-zuora` transform to Meltano. It is using the dbt package defined in https://gitlab.com/meltano/dbt-tap-zuora

### Changes
* Remove Snowflake references from advanced tutorial.
* [#2 dbt-tap-zuora](https://gitlab.com/meltano/dbt-tap-zuora/issues/2) Remove custom SFDC related attributes from Zuora Account and Subscription Models
* Update [Contributing - Code Style](https://meltano.com/docs/contributing.html#code-style) documentation to including __pycache__ troubleshooting

### Fixes
* [#529](https://gitlab.com/meltano/meltano/issues/529) Resolve "SFDC Tutorial - ELT Fails due to invalid schema.yml" by [#4 dbt-tap-salesforce](https://gitlab.com/meltano/dbt-tap-salesforce/issues/4) removing the schema.yml files from the dbt models for tap-salesforce.
* [#502](https://gitlab.com/meltano/meltano/issues/502) Fix the situation where an m5o has no joins, the design still will work.


## 0.17.0 - (2019-03-25)
---

### New
- [#485](https://gitlab.com/meltano/meltano/issues/485) Added various UI unit tests to the Analyze page
- [#370](https://gitlab.com/meltano/meltano/issues/370) Enabled authorization using role-based access control for Designs and Reports

### Changes
* [#283](https://gitlab.com/meltano/meltano/issues/283) Silence pip's output when there is not error
* [#468](https://gitlab.com/meltano/meltano/issues/468) Added reminder in docs regarding the need for `source venv/bin/activate` in various situations and added minor copy updates

### Fixes
* [#433](https://gitlab.com/meltano/meltano/issues/433) Add the `sandbox` configuration to `tap-zuora`.
* [#501](https://gitlab.com/meltano/meltano/issues/501) Fix `meltano ui` crashing when the OS ran out of file watcher.
* [#510](https://gitlab.com/meltano/meltano/issues/510) Fix an issue when finding the current Meltano project in a multi-threaded environment.
* [#494](https://gitlab.com/meltano/meltano/issues/494) Improved documentation around tutorials and Meltano requirements
* [#492](https://gitlab.com/meltano/meltano/issues/492) A few small contextual additions to help streamline the release process
* [#503](https://gitlab.com/meltano/meltano/issues/503) Fix a frontend sorting issue so the backend can properly generate an up-to-date query


## 0.16.0 - (2019-03-18)
---

### New
* Add support for extracting data from Gitlab through the updated tap-gitlab (https://gitlab.com/meltano/tap-gitlab)
* Add the `tap-gitlab` transform to Meltano. It is using the dbt package defined in https://gitlab.com/meltano/dbt-tap-gitlab
* Add "Copy to Clipboard" functionality to code block snippets in the documentation
* Add the `tap-stripe` transform to Meltano. It is using the dbt package defined in https://gitlab.com/meltano/dbt-tap-stripe
* Add new command `meltano add model [name_of_model]`
* Add models to the available plugins

### Changes
* Various documentation [installation and tutorial improvements](https://gitlab.com/meltano/meltano/issues/467#note_149858308)
* Added troubleshooting button to help users add context to a pre-filled bug issue

### Fixes
* Fix the API database being mislocated
* Replaced the stale Meltano UI example image in the Carbon Emissions tutorial
* 473: Fix the docker image (meltano/meltano) from failing to expose the API


## 0.15.1 - (2019-03-12)
---

### Fixes
* locks down dependencies for issues with sqlalchemy snowflake connector


## 0.15.0 - (2019-03-11)
---

### New
* Add Salesforce Tutorial to the docs
* Add documentation for the permissions command
* Add tracking for the `meltano ui` command


### Fixes
* Updated analytics to properly recognize SPA route changes as pageview changes


## 0.14.0 - (2019-03-04)
---

### New
* Update stages table style in docs
* Add custom transforms and models tutorial to the docs

### Changes
* Add api/v1 to every route
* Update DbtService to always include the my_meltano_project model when transform runs

### Fixes
* Resolved duplicate display issue of Dashboards and Reports on the Files page
* Removed legacy `carbon.dashboard.m5o` (regression from merge)
* Updated dashboards and reports to use UI-friendly name vs slugified name
* Fix minor clipped display issue of right panel on `/settings/database`
* Fix minor display spacing in left panel of Settings
* Fix dashboard page to properly display a previously active dashboard's updated reports
* Fix pre-selected selections for join aggregates when loading a report
* Fix charts to display multiple aggregates (v1)
* Fix 404 errors when refreshing the frontend
* Fix a regression where the Topics would not be shown in the Files page


## 0.13.0 - (2019-02-25)
---

### New
* Add the `tap-salesforce` transform to Meltano. It is using the dbt package defined in https://gitlab.com/meltano/dbt-tap-salesforce
* Add m5o model and tables for tap-salesforce
* Updated the deep-link icon (for Dashboards/Reports on the Files page)

### Changes
* Polished the RBAC view, making it clearer the feature is experimental.
* Rename "Models" to "Topics"
* Use the current connection's schema when generating queries at run time for Postgres Connections.
* Add support for multiple Aggregates over the same attribute when generating HDA queries.


## 0.12.0 - (2019-02-21)
---

### New
* UI cleanup across routes (Analyze focus) and baseline polish to mitigate "that looks off comments"
* Update installation and contributing docs
* Meltano implement role-based access control - [!368](https://gitlab.com/meltano/meltano/merge_requests/368)
* Add version CLI commands for checking current Meltano version
* Add deep linking to dashboards
* Add deep linking to reports

### Fixes
* Fixed a problem when environment variables where used as default values for the CLI - [!390](https://gitlab.com/meltano/meltano/merge_requests/390)
* Fixed dashboards initial load issue due to legacy (and empty) `carbon.dashboard.m5o` file
* New standardized approach for `.m5o` id generation (will need to remove any dashboard.m5o and report.m5o)


## 0.11.0 - (2019-02-19)
---

### New
* Update installation and contributing docs
* Add support for generating Hyper Dimensional Aggregates (HDA)
* Add internal Meltano classes for representing and managing Designs, Table, Column, Aggregate, Definitions, and Query definitions

### Changes
* Move core functionality out of `api/controllers` to `/core/m5o` (for m5o and m5oc management) and `/core/sql` (for anything related to sql generation)

### Fixes
* Fixed a problem when environment variables where used as default values for the CLI - [!390](https://gitlab.com/meltano/meltano/merge_requests/390)


## 0.10.0 - (2019-02-12)
---

### New
* Add gunicorn support for Meltano UI as a WSGI application - [!377](https://gitlab.com/meltano/meltano/merge_requests/377)
* Meltano will now generate the minimal joins when building SQL queries  - [!382](https://gitlab.com/meltano/meltano/merge_requests/382)

### Changes
* Add analytics to authentication page
* Meltano will now use SQLite for the job log. See https://meltano.com/docs/architecture.html#job-logging for more details.
* Removed manual `source .env` step in favor of it running automatically

### Fixes
* Meltano will correctly source the `.env`
* fixed charts to render as previously they were blank
* Fixed Analyze button groupd CSS to align as a single row

### Breaks
* Meltano will now use SQLite for the job log. See https://meltano.com/docs/architecture.html#job-logging for more details.
* URL routing updates ('/model' to '/files', removed currently unused '/extract', '/load', '/transform' and '/project/new')


## 0.9.0 - (2019-02-05)
---

### New
* add ability to save reports
* add ability to update an active report during analysis
* add ability to load reports
* add dashboards page and related add/remove report functionality

### Changes
* Generate default `Meltano UI` connection for the `meltano.db` SQLite DB when a new project is created with `meltano init`
* updated main navigation to Files, Analysis, and Dashboards
* Update the `meltano permissions grant` command to fetch the existing permissions from the Snowflake server and only return sql commands for permissions not already assigned
* Add `--diff` option to the `meltano permissions grant` command to get a full diff with the permissions already assigned and new ones that must be assigned

### Fixes
* Entry model definition correctly defines `region_id`.
* Updated the Fundamentals documentation section regarding reports
* Fixed Files page for empty state of Dashboards and Reports
* Fixed Analyze page's left column to accurately preselect columns and aggregates after loading a report


## 0.8.0 - (2019-01-29)
---

### New
* Add tracking of anonymous `meltano cli` usage stats to Meltano's Google Analytics Account
* Add `project_config.yml` to all meltano projects to store concent for anonymous usage tracking and the project's UUID

### Changes
* Add `--no_usage_stats` option to `meltano init <project_name>` to allow users to opt-out from anonymous usage stats tracking
* Bundled Meltano models are now SQLite compatible.


## 0.7.0 - (2019-01-22)
---

### New
* Added basic authentication support for meltano ui.
* Meltano will now automatically source the .env
* Updated docs with `.m5o` authoring requirements and examples
* add support for timeframes in tables
* add basic analytics to understand usage
* add disabled UI for the lack of timeframes support in sqlite
* update Results vs. SQL UI focus based on a results response or query update respectively

### Changes
* Meltano will now discover components based on `https://meltano.com/discovery.yml`
* sample designs are now packaged with meltano

### Fixes
* Updated mobile menu to work as expected
* Updated tutorial docs with improved CLI commands and fixed the host setting to `localhost`


## 0.6.1 - (2019-01-15)
---

## 0.6.0 - (2019-01-15)
---

### New
* add new command `meltano add transform [name_of_dbt_transformation]`
* add transforms to the available plugins

### Changes
* Auto install missing plugins when `meltano elt` runs
* Terminology updates for simpler understanding

### Fixes
* Edit links on the bottom of doc pages are working now

### Breaks
* Updated docs tutorial bullet regarding inaccurate "Validate" button


## 0.5.0 - (2019-01-09)
---

### New
* ensure `meltano init <project-name>` runs on windows
* settings ui now provides sqlite-specific controls for sqlite dialect
* add `target-sqlite` to available loaders for meltano projects
* add new command `meltano add transformer [name_of_plugin]`
* add transformers (dbt) to the available plugins

### Changes
* extractors and loaders are arguments in the elt command instead of options
* `meltano www` is now `meltano ui`
* remove dbt installation from `meltano init`
* move everything dbt related under `transform/`
* update `meltano elt` to not run transforms by default
* update `meltano elt` to auto generate the job_id (job_id has been converted to an optional argument)

### Fixes
* left joins now work correctly in analyze.
* fixed broken sql toggles in analyze view
* fixed sql output based on sql toggles in analyze view


## 0.4.0 - (2019-01-03)
---

### New
* add Using Superset with Meltano documentation


## 0.3.3 - (2018-12-21)
---

## 0.3.2 - (2018-12-21)
---

## 0.3.1 - (2018-12-21)
---

### Changes
* add default models for 'tap-carbon-intensity'.
* Meltano Analyze is now part of the package.
* removes database dependency from Meltano Analyze and uses .ma files
* update the error message when using Meltano from outside a project - [!238](https://gitlab.com/meltano/meltano/merge_requests/238)


## 0.3.0 - (2018-12-18)
---

### New
* updated Settings view so each database connection can be independently disconnected
* add `meltano select` to manage what is extracted by a tap.

### Changes
* documentation site will utilize a new static site generation tool called VuePress

* meltano.com will be deployed from the meltano repo

### Fixes
* model dropdown now updates when updating database (no longer requires page refresh)
* prevent model duplication that previously occurred after subsequent "Update Database" clicks


## 0.2.2 - (2018-12-11)
---

### Changes

* documentation site will utilize a new static site generation tool called VuePress
* first iteration of joins (working on a small scale)


## 0.2.1 - (2018-12-06)
---

### Fixes
* resolve version conflict for `idna==2.7`
* fix the `discover` command in the docker images
* fix the `add` command in the docker images
* fix module not found for meltano.core.permissions.utils


## 0.2.0 - (2018-12-04)
---

### New
* add `meltano permissions grant` command for generating permission queries for Postgres and Snowflake - [!90](https://gitlab.com/meltano/meltano/merge_requests/90)
* add 'tap-stripe' to the discovery

### Changes
* demo with [carbon intensity](https://gitlab.com/meltano/tap-carbon-intensity), no API keys needed
* .ma file extension WIP as alternative to lkml

### Fixes
* fix order in Meltano Analyze


## 0.1.4 - (2018-11-27)

### Fixes
* add default values for the 'www' command - [!185](https://gitlab.com/meltano/meltano/merge_requests/185)
* add CHANGELOG.md
* fix a problem with autodiscovery on taps - [!180](https://gitlab.com/meltano/meltano/merge_requests/180)

### Changes
* move the 'api' extra package into the default package
* add 'tap-fastly' to the discovery

---

## 0.1.3

### Changes
* remove `setuptools>=40` dependency
* `meltano` CLI is now in the `meltano` package

## 0.1.2

### Fixes
* target output state is now saved asynchronously

## 0.1.1

### Changes
* initial release<|MERGE_RESOLUTION|>--- conflicted
+++ resolved
@@ -12,15 +12,12 @@
 ### New
 * [#513](https://gitlab.com/meltano/meltano/issues/513) Added initial e2e tests for the UI
 * [#431](https://gitlab.com/meltano/meltano/issues/431) Add the `tap-zendesk` transform to Meltano. It is using the dbt package defined in https://gitlab.com/meltano/dbt-tap-zendesk
-<<<<<<< HEAD
-* [#400](https://gitlab.com/meltano/meltano/issues/400) Add initial UI for installing taps and targets with the browser instead of the CLI
-=======
 * [484](https://gitlab.com/meltano/meltano/issues/484) Add meltano start to create a project from the UI
 * [#327](https://gitlab.com/meltano/meltano/issues/327) Add `meltano add --custom` switch to enable integration of custom plugins
 * [#540](https://gitlab.com/meltano/meltano/issues/540) Add CHANGELOG link in intro section of the docs
 * [#431](https://gitlab.com/meltano/meltano/issues/431) Add the `model-zendesk` plugin to Meltano. It includes .m5o files for analyzing data fetched using the Zendesk API. Repository used: https://gitlab.com/meltano/model-zendesk
 * [!544](https://gitlab.com/meltano/meltano/merge_requests/544) Add support for extracting data from CSV files by adding [tap-csv](https://gitlab.com/meltano/tap-csv) to Meltano
->>>>>>> 48a5ee70
+* [#400](https://gitlab.com/meltano/meltano/issues/400) Add initial UI for installing taps and targets with the browser instead of the CLI
 
 ### Changes
 * [#455](https://gitlab.com/meltano/meltano/issues/455) Add documentation about `target-snowflake`

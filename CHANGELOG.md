--- conflicted
+++ resolved
@@ -13,11 +13,7 @@
 ### Changes
 
 ### Fixes
-<<<<<<< HEAD
-* [#529](https://gitlab.com/meltano/meltano/issues/529) Resolved "SFDC Tutorial - ELT Fails due to invalid schema.yml" by [#4 dbt-tap-salesforce](https://gitlab.com/meltano/dbt-tap-salesforce/issues/4) removing the schema.yml files from the dbt models for tap-salesforce
-- [#507](https://gitlab.com/meltano/meltano/issues/507) Ensure design name and table name don't need to match so multiple designs can leverage a single base table
-=======
->>>>>>> e09ec18f
+* [#507](https://gitlab.com/meltano/meltano/issues/507) Ensure design name and table name don't need to match so multiple designs can leverage a single base table
 
 ### Breaks
 

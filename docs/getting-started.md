---
title: Getting Started
description: If you're ready to get started with Meltano and run an EL(T) pipeline with a data source and destination of your choosing, you've come to the right place!
layout: doc
weight: 1
---

Welcome! If you're ready to get started with Meltano and [run an EL(T) pipeline](#run-a-data-integration-el-pipeline)
with a [data source](#add-an-extractor-to-pull-data-from-a-source) and [destination](#add-a-loader-to-send-data-to-a-destination) of your choosing, you've come to the right place!

<div class="notification is-warning">
    <p><strong>Short on time, or just curious what the fuss is about?</strong></p>
    <p>To get a sense of the Meltano experience in just a few minutes, follow the <a href="https://meltano.com">examples on the homepage</a> or watch the <a href="https://meltano.com/blog/speedrun-from-0-to-elt-in-90-seconds/">"from 0 to ELT in 90 seconds" speedrun</a></p>
    <p>They can be copy-pasted right into your terminal and will take you all the way through <a href="/guide/installation">installation</a>, <a href="/guide/integration">data integration (EL)</a>, <a href="/guide/transformation">data transformation (T)</a>, <a href="/guide/orchestration">orchestration</a>, and <a href="/guide/containerization">containerization</a> with the <a href="https://hub.meltano.com/extractors/gitlab.html">tap-gitlab extractor</a> and the <a href="https://hub.meltano.com/loaders/jsonl.html">target-jsonl</a> and <a href="https://hub.meltano.com/loaders/postgres.html">target-postgres</a> loaders.</p>
</div>

## Install Meltano

Before you can get started with Meltano and the [`meltano` CLI](/reference/command-line-interface), you'll need to install it onto your system.

_To learn more about the different installation methods, refer to the [Installation guide](/guide/installation)._

### Local installation

If you're running Linux or macOS and have [Python](https://www.python.org/) 3.7, 3.8 or 3.9 installed,
we recommend installing Meltano into a dedicated [Python virtual environment](https://docs.python.org/3/glossary.html#term-virtual-environment)
inside the directory that will hold your [Meltano projects](/concepts/project).

1. Create and navigate to a directory to hold your Meltano projects:

   ```bash
   mkdir meltano-projects
   cd meltano-projects
   ```

1. Create and activate a virtual environment for Meltano inside the `.venv` directory:

   ```bash
   python3 -m venv .venv
   source .venv/bin/activate
   ```

1. Install the [`meltano` package from PyPI](https://pypi.org/project/meltano/):

   ```bash
   pip3 install meltano
   ```

1. Optionally, verify that the [`meltano` CLI](/reference/command-line-interface) is now available by viewing the version:

   ```bash
   meltano --version
   ```

If anything's not behaving as expected, refer to the ["Local Installation" section](/guide/installation#local-installation) of the [Installation guide](/guide/installation) for more details.

### Docker installation

Alternatively, and assuming you already have [Docker](https://www.docker.com/) installed and running,
you can use the [`meltano/meltano` Docker image](https://hub.docker.com/r/meltano/meltano) which exposes the [`meltano` CLI command](/reference/command-line-interface) as its [entrypoint](https://docs.docker.com/engine/reference/builder/#entrypoint).

1. Pull or update the latest version of the Meltano Docker image:

   ```bash
   docker pull meltano/meltano:latest
   ```

   By default, this image comes with the oldest version of Python supported by Meltano, currently Python 3.8.
   If you'd like to use a newer version of Python instead, add a `-python<X.Y>` suffix to the image tag, e.g. `latest-python3.9`.

1. Optionally, verify that the [`meltano` CLI](/reference/command-line-interface) is now available through the Docker image by viewing the version:

   ```bash
   docker run meltano/meltano --version
   ```

   Now, whenever this guide or the documentation asks you to run the `meltano` command, you'll need to run it using `docker run meltano/meltano <args>` as in the example above.

   When running a `meltano` subcommand that requires access to your project (which you'll create in the next step), you'll also need to mount the project directory into the container and set it as the container's working directory:

   ```bash
   docker run -v $(pwd):/project -w /project meltano/meltano <args>
   ```

   If anything's not behaving as expected, refer to the ["Installing on Docker" section](/guide/installation#installing-on-docker) of the [Installation guide](/guide/installation) for more details.

## Create your Meltano project

Now that you have a way of running the [`meltano` CLI](/reference/command-line-interface),
it's time to create a new [Meltano project](/concepts/project) that (among other things)
will hold the [plugins](/concepts/plugins) that implement the various details of your ELT pipelines.

_To learn more about Meltano projects, refer to the [Projects concept doc](/concepts/project)._

1. Navigate to the directory that you'd like to hold your Meltano projects, if you didn't already do so earlier:

   ```bash
   mkdir meltano-projects
   cd meltano-projects
   ```

1. Initialize a new project in a directory of your choosing using [`meltano init`](/reference/command-line-interface#init):

   ```bash
   meltano init <project directory name>

   # For example:
   meltano init my-meltano-project

   # If you're using Docker, don't forget to mount the current working directory:
   docker run -v $(pwd):/projects -w /projects meltano/meltano init my-meltano-project
   ```

   This will create a new directory with, among other things, your [`meltano.yml` project file](/concepts/project#meltano-yml-project-file):

   ```yml
   version: 1
   project_id: <random UUID>
   ```

<<<<<<< HEAD
   It doesn't define any [plugins](/concepts/project#plugins), [environments](/concepts/environments), or [pipeline schedules](/concepts/project#schedules) yet.
   Note that the [anonymous usage stats](/reference/settings#send-anonymous-usage-stats) are enabled by default.
   To disable collecting usage data, set `send_anonymous_usage_stats: false` and optionally remove the [`project_id` setting](/reference/settings#project-id).
=======
    It doesn't define any [plugins](/concepts/project#plugins), [environments](/concepts/environments), or [pipeline schedules](/concepts/project#schedules) yet.
    Note that anonymous usage stats are enabled by default, if you're curious and want to learn more about how the product benefits from them or how to change the default settings see the [settings reference](/reference/settings#send-anonymous-usage-stats) page for more details.
>>>>>>> e8998a8a

1. Navigate to the newly created project directory:

   ```bash
   cd <project directory>

   # For example:
   cd my-meltano-project
   ```

1. Optionally, if you'd like to version control your changes, initialize a [Git](https://git-scm.com/) repository and create an initial commit:

   ```bash
   git init
   git add --all
   git commit -m 'Initial Meltano project'
   ```

   This will allow you to use [`git diff`](https://git-scm.com/docs/git-diff)
   to easily check the impact of the [`meltano` commands](/reference/command-line-interface)
   you'll run below on your project files, most notably your [`meltano.yml` project file](/concepts/project#meltano-yml-project-file).

## View and activate your environments

As part of creating your Meltano project, we automatically added your first [environments](/concepts/environments) called `dev`, `staging` and `prod`. This allows you to define configurations specific to the environment you're running your project in.

1. List your available environments:

   ```bash
   meltano environment list
   ```

1. Activate your environment for your shell session:

   ```bash
   export MELTANO_ENVIRONMENT=dev
   ```

   Alternatively you can include the `--environment=dev` argument to each meltano command. You should now see a log message that says `Environment 'dev' is active` each time you run a meltano command.

1. [optional] Add a new environment:

   ```bash
   meltano environment add <environment name>
   ```

## Add an extractor to pull data from a source

Now that you have your very own Meltano project, it's time to add some [plugins](/concepts/plugins) to it!

The first plugin you'll want to add is an [extractor](/concepts/plugins#extractors),
which will be responsible for pulling data out of your data source.

_To learn more about adding plugins to your project, refer to the [Plugin Management guide](/guide/plugin-management#adding-a-plugin-to-your-project)._

1.  Find out if an extractor for your data source is [supported out of the box](/concepts/plugins#discoverable-plugins)
    by checking the [Extractors list](https://hub.meltano.com/extractors/) or using [`meltano discover`](/reference/command-line-interface#discover):

        ```bash
        meltano discover extractors
        ```

1.  Depending on the result, pick your next step:

    - If an extractor is **supported out of the box**, add it to your project using [`meltano add`](/reference/command-line-interface#add):

    ```bash
    meltano add extractor <plugin name>

    # For example:
    meltano add extractor tap-gitlab

    # If you have a preference for a non-default variant, select it using `--variant`:
    meltano add extractor tap-gitlab --variant=singer-io

    # If you're using Docker, don't forget to mount the project directory:
    docker run -v $(pwd):/project -w /project meltano/meltano add extractor tap-gitlab
    ```

    This will add the new plugin to your [`meltano.yml` project file](/concepts/project#plugins):

    ```yml
    plugins:
    extractors:
      - name: tap-gitlab
        variant: meltanolabs
        pip_url: git+https://github.com/MeltanoLabs/tap-gitlab.git
    ```

    You can now continue to step 4.

    - If an extractor is **not yet discoverable**, find out if a Singer tap for your data source already exists by checking out [MeltanoHub for Singer](https://hub.meltano.com/singer/), which is the best place to find and explore existing Singer taps and targets.

1.  Depending on the result, pick your next step:

    - If a Singer tap for your data source is **available**, add it to your project as a [custom plugin](/concepts/plugins#custom-plugins) using [`meltano add --custom`](/reference/command-line-interface#add):

      ```bash
      meltano add --custom extractor <tap name>

      # For example:
      meltano add --custom extractor tap-covid-19

      # If you're using Docker, don't forget to mount the project directory,
      # and ensure that interactive mode is enabled so that Meltano can ask you
      # additional questions about the plugin and get your answers over STDIN:
      docker run --interactive -v $(pwd):/project -w /project meltano/meltano add --custom extractor tap-covid-19
      ```

      Meltano will now ask you some additional questions to learn more about the plugin.

      This will add the new plugin to your [`meltano.yml` project file](/concepts/project#plugins):

      ```yml
      plugins:
        extractors:
          - name: tap-covid-19
            namespace: tap_covid_19
            pip_url: tap-covid-19
            executable: tap-covid-19
            capabilities:
              - catalog
              - discover
              - state
            settings:
              - name: api_token
              - name: user_agent
              - name: start_date
      ```

      _To learn more about adding custom plugins, refer to the [Plugin Management guide](/guide/plugin-management#custom-plugins)._

        <div class="notification is-info">
          <p>Once you've got the extractor working in your project, please consider <a href="/contribute/plugins#discoverable-plugins">contributing its description</a> to the <a href="/concepts/plugins#discoverable-plugins">index of discoverable plugins</a> so that it can be supported out of the box for new users!</p>
        </div>

    - If a Singer tap for your data source **doesn't exist yet**, learn how to build and use your own tap by following the ["Create and Use a Custom Extractor" tutorial](/tutorials/custom-extractor).

    Once you've got your new tap project set up, you can add it to your Meltano project
    as a custom plugin by following the `meltano add --custom` instructions above.
    When asked to provide a `pip install` argument, you can provide a local directory path or Git repository URL.

1.  Optionally, verify that the extractor was installed successfully and that its executable can be invoked using [`meltano invoke`](/reference/command-line-interface#invoke):

    ```bash
    meltano invoke <plugin> --help

    # For example:
    meltano invoke tap-gitlab --help
    ```

    If you see the extractor's help message printed, the plugin was definitely installed successfully,
    but an error message related to missing configuration or an unimplemented `--help` flag
    would also confirm that Meltano can invoke the plugin's executable.

### Configure the extractor

Chances are that the extractor you just added to your project will require some amount of [configuration](/guide/configuration) before it can start extracting data.

_To learn more about managing the configuration of your plugins, refer to the [Configuration guide](/guide/configuration)._

<div class="notification">
  <p><strong>What if I already have a config file for this extractor?</strong></p>
  <p>If you've used this Singer tap before without Meltano, you may have a <a href="https://hub.meltano.com/singer/spec#config-files">config file</a>.</p>
  <p>If you'd like to use the same configuration with Meltano, you can skip this section and copy and paste the JSON config object into your <a href="/concepts/project#meltano-yml-project-file">`meltano.yml` project file</a> under the <a href="/concepts/project#plugin-configuration">plugin's `config` key</a>:</p>

<pre>
extractors:
- name: tap-example
  config: {
    "setting": "value",
    "another_setting": true
  }
</pre>

  <p>Since YAML is a <a href="https://yaml.org/spec/1.2/spec.html#id2759572">superset of JSON</a>, the object should be indented correctly, but formatting does not need to be changed.</p>
</div>

1. The simplest way to configure a new plugin in Meltano is using `interactive`:

   ```bash
   meltano config <plugin> interactive

   # For example:
   meltano config tap-gitlab interactive
   ```

Follow the prompts to step through all available settings, or select an individual setting to configure.

You can also optionally use the `list`, `set` and `unset` commands directly to view and change plugin configuration:

- Find out what settings your extractor supports using [`meltano config <plugin> list`](/reference/command-line-interface#config):

  ```bash
  meltano config <plugin> list

  # For example:
  meltano config tap-gitlab list
  ```

- Assuming the previous command listed at least one setting, set appropriate values using [`meltano config <plugin> set`](/reference/command-line-interface#config):

    <div class="notification is-info">
      <p>
        <strong>See <a href="https://hub.meltano.com/extractors/gitlab#private-token">MeltanoHub for details</a> on how to get a GitLab `private_token` for tap-gitlab.</strong>
      </p>
    </div>

  ```bash
  meltano config <plugin> set <setting> <value>

  # For example:
  meltano config tap-gitlab set projects "meltano/meltano meltano/tap-gitlab"
  meltano config tap-gitlab set start_date 2021-03-01T00:00:00Z
  meltano config tap-gitlab set private_token my_private_token
  ```

  This will add the non-sensitive configuration to your [`meltano.yml` project file](/concepts/project#plugin-configuration):

  ```yml
  environments:
    - name: dev
      config:
        plugins:
          extractors:
            - name: tap-gitlab
              config:
                projects: meltano/meltano meltano/tap-gitlab
                start_date: "2021-10-01T00:00:00Z"
  ```

  Sensitive configuration (like `private_token`) will instead be stored in your project's [`.env` file](/concepts/project#env) so that it will not be checked into version control:

  ```bash
  export TAP_GITLAB_PRIVATE_TOKEN=my_private_token
  ```

1. Optionally, verify that the configuration looks like what the Singer tap expects according to its documentation using [`meltano config <plugin>`](/reference/command-line-interface#config):

   ```bash
   meltano config <plugin>

   # For example:
   meltano config tap-gitlab
   ```

   This will show the current configuration:

   ```json
   {
     "api_url": "https://gitlab.com",
     "private_token": "my_private_token",
     "groups": "",
     "projects": "meltano/meltano meltano/tap-gitlab",
     "ultimate_license": false,
     "fetch_merge_request_commits": false,
     "fetch_pipelines_extended": false,
     "start_date": "2021-03-01T00:00:00Z"
   }
   ```

### Select entities and attributes to extract

Now that the extractor has been configured, it'll know where and how to find your data,
but not yet which specific entities and attributes (tables and columns) you're interested in.

By default, Meltano will instruct extractors to extract all supported entities and attributes,
but it's recommended that you [specify the specific entities and attributes you'd like to extract](/guide/integration#selecting-entities-and-attributes-for-extraction),
to improve performance and save on bandwidth and storage.

_To learn more about selecting entities and attributes for extraction, refer to the [Data Integration (EL) guide](/guide/integration#selecting-entities-and-attributes-for-extraction)._

<div class="notification is-info">
  <p><strong>What if I already have a catalog file for this extractor?</strong></p>
  <p>If you've used this Singer tap before without Meltano, you may have generated a <a href="https://hub.meltano.com/singer/spec#catalog-files">catalog file</a> already.</p>
  <p>If you'd like Meltano to use it instead of <a href="/guide/integration#extractor-catalog-generation">generating a catalog</a> based on the entity selection rules you'll be asked to specify below, you can skip this section and either set the <a href="/concepts/plugins#catalog-extra">`catalog` extractor extra</a> or use <a href="/reference/command-line-interface#elt">`meltano elt`</a>'s `--catalog` option when <a href="#run-a-data-integration-el-pipeline">running the data integration (EL) pipeline</a> later on in this guide.</p>
</div>

1. Find out whether the extractor supports entity selection, and if so, what entities and attributes are available, using [`meltano select --list --all`](/reference/command-line-interface#select):

   ```bash
   meltano select <plugin> --list --all

   # For example:
   meltano select tap-gitlab --list --all
   ```

   If this command fails with an error, this usually means that the Singer tap does not support [catalog discovery mode](https://hub.meltano.com/singer/spec#discovery-mode), and will always extract all supported entities and attributes.

1. Assuming the previous command succeeded, select the desired entities and attributes for extraction using [`meltano select`](/reference/command-line-interface#select):

   ```bash
   meltano select <plugin> <entity> <attribute>
   meltano select <plugin> --exclude <entity> <attribute>

   # For example:
   meltano select tap-gitlab commits id
   meltano select tap-gitlab commits project_id
   meltano select tap-gitlab commits created_at
   meltano select tap-gitlab commits author_name
   meltano select tap-gitlab commits message

   # Include all attributes of an entity
   meltano select tap-gitlab tags "*"

   # Exclude matching attributes of all entities
   meltano select tap-gitlab --exclude "*" "*_url"
   ```

   As you can see in the example, entity and attribute identifiers can contain wildcards (`*`) to match multiple entities or attributes at once.

   This will add the [selection rules](/concepts/plugins#select-extra) to your [`meltano.yml` project file](/concepts/project#plugin-configuration):

   ```yml
   plugins:
     extractors:
       - name: tap-gitlab
         variant: meltanolabs
         pip_url: git+https://github.com/MeltanoLabs/tap-gitlab.git
   environments:
     - name: dev
       config:
         plugins:
           extractors:
             - name: tap-gitlab
               config:
                 projects: meltano/meltano meltano/tap-gitlab
                 start_date: "2021-03-01T00:00:00Z"
               select:
                 - commits.id
                 - commits.project_id
                 - commits.created_at
                 - commits.author_name
                 - commits.message
                 - tags.*
                 - "!*.*_url"
   ```

   Note that exclusion takes precedence over inclusion. If an attribute is excluded, there is no way to include it back without removing the exclusion pattern first. This is also detailed in the CLI documentation for the [`--exclude` parameter](/reference/command-line-interface#exclude-parameter).

1. Optionally, verify that only the intended entities and attributes are now selected using [`meltano select --list`](/reference/command-line-interface#select):

   ```bash
   meltano select <plugin> --list

   # For example:
   meltano select tap-gitlab --list
   ```

### Choose how to replicate each entity

If the data source you'll be pulling data from is a database, like [PostgreSQL](https://hub.meltano.com/extractors/postgres.html) or [MongoDB](https://hub.meltano.com/extractors/mongodb.html), your extractor likely requires one final setup step:
setting a [replication method](/guide/integration#replication-methods) for each [selected entity (table)](#select-entities-and-attributes-to-extract).

<div class="notification is-info">
  <p>
    Extractors for SaaS APIs typically hard-code the appropriate replication method for each supported entity, so if you're using one, you can skip this section and <a href="#add-a-loader-to-send-data-to-a-destination">move on to setting up a loader</a>.
  </p>
</div>

Most database extractors, on the other hand, support two or more of the following replication methods and require you to choose an appropriate option for each table through the `replication-method` [stream metadata](/guide/integration#setting-metadata) key:

- `LOG_BASED`: [Log-based Incremental Replication](/guide/integration#log-based-incremental-replication)

  The extractor uses the database's binary log files to identify what records were inserted, updated, and deleted from the table since the last run (if any), and extracts only these records.

  This option is not supported by all databases and database extractors.

- `INCREMENTAL`: [Key-based Incremental Replication](/guide/integration#key-based-incremental-replication)

  The extractor uses the value of a specific column on the table (the [Replication Key](/guide/integration#replication-key), e.g. an `updated_at` timestamp or incrementing `id` integer) to identify what records were inserted or updated (but not deleted) since the last run (if any), and extracts only those records.

- `FULL_TABLE`: [Full Table Replication](/guide/integration#full-table-replication)

  The extractor extracts all available records in the table on every run.

  _To learn more about replication methods, refer to the [Data Integration (EL) guide](/guide/integration#replication-methods)._

  1. Find out which replication methods (i.e. options for the `replication-method` [stream metadata](https://hub.meltano.com/singer/spec#metadata) key) the extractor supports by checking its documentation or the README in its repository.

  1. Set the desired `replication-method` metadata for each [selected entity](#select-entities-and-attributes-to-extract) using [`meltano config <plugin> set`](/reference/command-line-interface#config) and the extractor's [`metadata` extra](/concepts/plugins#metadata-extra):

     ```bash
     meltano config <plugin> set _metadata <entity> replication-method <LOG_BASED|INCREMENTAL|FULL_TABLE>

     # For example:
     meltano config tap-postgres set _metadata some_entity_id replication-method INCREMENTAL
     meltano config tap-postgres set _metadata other_entity replication-method FULL_TABLE

     # Set replication-method metadata for all entities
     meltano config tap-postgres set _metadata '*' replication-method INCREMENTAL

     # Set replication-method metadata for matching entities
     meltano config tap-postgres set _metadata '*_full' replication-method FULL_TABLE
     ```

     As you can see in the example, entity identifiers can contain wildcards (`*`) to match multiple entities at once.

     If you've set a table's `replication-method` to `INCREMENTAL`, also choose a [Replication Key](/guide/integration#replication-key) by setting the `replication-key` metadata:

     ```bash
     meltano config <plugin> set _metadata <entity> replication-key <column>

     # For example:
     meltano config tap-postgres set _metadata some_entity_id replication-key updated_at
     meltano config tap-postgres set _metadata some_entity_id replication-key id
     ```

     This will add the [metadata rules](/concepts/plugins#metadata-extra) to your [`meltano.yml` project file](/concepts/project#plugin-configuration):

     ```yml
     environments:
       - name: dev
         config:
           plugins:
             extractors:
               - name: tap-gitlab
                 metadata:
                   some_entity_id:
                     replication-method: INCREMENTAL
                     replication-key: id
                   other_entity:
                     replication-method: FULL_TABLE
                   "*":
                     replication-method: INCREMENTAL
                   "*_full":
                     replication-method: FULL_TABLE
     ```

  1. Optionally, verify that the [stream metadata](https://hub.meltano.com/singer/spec#metadata) for each table was set correctly in the extractor's [generated catalog file](/guide/integration#extractor-catalog-generation) by dumping it using [`meltano invoke --dump=catalog <plugin>`](/reference/command-line-interface#select):

     ```bash
     meltano invoke --dump=catalog <plugin>

     # For example:
     meltano invoke --dump=catalog tap-postgres
     ```

## Add a loader to send data to a destination

Now that your Meltano project has everything it needs to pull data from your source,
it's time to tell it where that data should go!

This is where the [loader](/concepts/plugins#loaders) comes in,
which will be responsible for loading [extracted](#add-an-extractor-to-pull-data-from-a-source) data into an arbitrary data destination.

_To learn more about adding plugins to your project, refer to the [Plugin Management guide](/guide/plugin-management#adding-a-plugin-to-your-project)._

1.  Find out if a loader for your data destination is [supported out of the box](/concepts/plugins#discoverable-plugins)
    by checking the [Loaders list](https://hub.meltano.com/loaders/) or using [`meltano discover`](/reference/command-line-interface#discover):

        ```bash
        meltano discover loaders
        ```

1.  Depending on the result, pick your next step:

    - If a loader is **supported out of the box**, add it to your project using [`meltano add`](/reference/command-line-interface#add):

      ```bash
      meltano add loader <plugin name>

      # For this example, we'll use the default variant:
      meltano add loader target-postgres

      # Or if you just want to use a non-default variant you can use this,
      # selected using `--variant`:
      meltano add loader target-postgres --variant=datamill-co
      ```

        <div class="notification is-info">
          <p>
            Sometimes extractors and loaders expect that certain dependencies are already installed. If you run into any issues while installing, refer to <a href="https://hub.meltano.com/">MeltanoHub</a> for more help troubleshooting or join the <a href="https://meltano.com/slack">Meltano Slack workspace</a> to ask questions.
          </p>
        </div>

      This will add the new plugin to your [`meltano.yml` project file](/concepts/project#plugins):

      ```yml
      plugins:
      loaders:
        - name: target-postgres
          variant: transferwise
          pip_url: pipelinewise-target-postgres
      ```

      You can now continue to step 4.

    - If a loader is **not yet discoverable**, find out if a Singer target for your data source already exists by checking [Singer's index of targets](https://www.singer.io/#targets) and/or doing a web search for `Singer target <data destination>`, e.g. `Singer target BigQuery`.

1.  Depending on the result, pick your next step:

    - If a Singer target for your data destination is **available**, add it to your project as a [custom plugin](/concepts/plugins#custom-plugins) using [`meltano add --custom`](/reference/command-line-interface#add):

      ```bash
      meltano add --custom loader <target name>

      # For example:
      meltano add --custom loader target-bigquery

      # If you're using Docker, don't forget to mount the project directory,
      # and ensure that interactive mode is enabled so that Meltano can ask you
      # additional questions about the plugin and get your answers over STDIN:
      docker run --interactive -v $(pwd):/project -w /project meltano/meltano add --custom loader target-bigquery
      ```

      Meltano will now ask you some additional questions to learn more about the plugin.

      This will add the new plugin to your [`meltano.yml` project file](/concepts/project#plugins):

      ```yml
      plugins:
        loaders:
          - name: target-bigquery
            namespace: target_bigquery
            pip_url: target-bigquery
            executable: target-bigquery
            settings:
              - name: project_id
              - name: dataset_id
              - name: table_id
      ```

      _To learn more about adding custom plugins, refer to the [Plugin Management guide](/guide/plugin-management#custom-plugins)._

        <div class="notification is-info">
          <p>Once you've got the loader working in your project, please consider <a href="/contribute/plugins#discoverable-plugins">contributing its description</a> to the <a href="/concepts/plugins#discoverable-plugins">index of discoverable plugins</a> so that it can be supported out of the box for new users!</p>
        </div>

    - If a Singer target for your data source **doesn't exist yet**, learn how to build your own target by following [Singer's "Developing a Target" guide](https://github.com/singer-io/getting-started/blob/master/docs/RUNNING_AND_DEVELOPING.md#developing-a-target).

    Once you've got your new target project set up, you can add it to your Meltano project
    as a custom plugin by following the `meltano add --custom` instructions above.
    When asked to provide a `pip install` argument, you can provide a local directory path or Git repository URL.

1.  Optionally, verify that the loader was installed successfully and that its executable can be invoked using [`meltano invoke`](/reference/command-line-interface#invoke):

    ```bash
    meltano invoke <plugin> --help

    # For example:
    meltano invoke target-postgres --help
    ```

    If you see the loader's help message printed, the plugin was definitely installed successfully,
    but an error message related to missing configuration or an unimplemented `--help` flag
    would also confirm that Meltano can invoke the plugin's executable.

### Configure the loader

Chances are that the loader you just added to your project will require some amount of [configuration](/guide/configuration) before it can start loading data.

_To learn more about managing the configuration of your plugins, refer to the [Configuration guide](/guide/configuration)._

<div class="notification is-warning">
  <p><strong>What if I already have a config file for this loader?</strong></p>
  <p>If you've used this Singer target before without Meltano, you may have a <a href="https://hub.meltano.com/singer/spec#config-files">config file</a> already.</p>
  <p>If you'd like to use the same configuration with Meltano, you can skip this section and copy and paste the JSON config object into your <a href="/concepts/project#meltano-yml-project-file"><code>meltano.yml</code> project file</a> under the <a href="/concepts/project#plugin-configuration">plugin's <code>config</code> key</a>:</p>
<pre>
loaders:
- name: target-example
  config: {
    "setting": "value",
    "another_setting": true
  }
</pre>
  <p>Since YAML is a <a href="https://yaml.org/spec/1.2/spec.html#id2759572">superset of JSON</a>, the object should be indented correctly, but formatting does not need to be changed.</p>
</div>

1. Find out what settings your loader supports using [`meltano config <plugin> list`](/reference/command-line-interface#config):

   ```bash
   meltano config <plugin> list

   # For example:
   meltano config target-postgres list
   ```

1. Assuming the previous command listed at least one setting, set appropriate values using [`meltano config <plugin> set`](/reference/command-line-interface#config):

   ```bash
   meltano config <plugin> set <setting> <value>

   # For example:
   meltano config target-postgres set host localhost
   meltano config target-postgres set port 5432
   meltano config target-postgres set user meltano
   meltano config target-postgres set password meltano
   meltano config target-postgres set dbname warehouse
   meltano config target-postgres set default_target_schema public
   ```

   <div class="notification is-info">
     <p>You can turn on a local postgres docker instance with these configs using <code>docker run --name postgres -e POSTGRES_PASSWORD=meltano -e POSTGRES_USER=meltano -e POSTGRES_DB=warehouse -d -p 5432:5432 postgres</code>.</p>
   </div>

   This will add the non-sensitive configuration to your [`meltano.yml` project file](/concepts/project#plugin-configuration):

   ```yml
   plugins:
     loaders:
       - name: target-postgres
         variant: transferwise
         pip_url: pipelinewise-target-postgres
         config:
           host: localhost
           port: 5432
           user: meltano
           dbname: warehouse
           default_target_schema: public
   ```

   Sensitive configuration (like `password`) will instead be stored in your project's [`.env` file](/concepts/project#env) so that it will not be checked into version control:

   ```bash
   export TARGET_POSTGRES_PASSWORD=meltano
   ```

1. Optionally, verify that the configuration looks like what the Singer target expects according to its documentation using [`meltano config <plugin>`](/reference/command-line-interface#config):

   ```bash
   meltano config <plugin>

   # For example:
   meltano config target-postgres
   ```

   This will show the current configuration:

   ```json
   {
     "host": "localhost",
     "port": 5432,
     "user": "meltano",
     "password": "meltano",
     "dbname": "warehouse",
     "ssl": "false",
     "default_target_schema": "public",
     "batch_size_rows": 100000,
     "flush_all_streams": false,
     "parallelism": 0,
     "parallelism_max": 16,
     "add_metadata_columns": false,
     "hard_delete": false,
     "data_flattening_max_level": 0,
     "primary_key_required": true,
     "validate_records": false
   }
   ```

## Run a data integration (EL) pipeline

Now that [your Meltano project](#create-your-meltano-project), [extractor](#add-an-extractor-to-pull-data-from-a-source), and [loader](#add-a-loader-to-send-data-to-a-destination) are all set up, we've reached the final chapter of this adventure, and it's time to run your first data integration (EL) pipeline!

_To learn more about data integration, refer to the [Data Integration (EL) guide](/guide/integration)._

There's just one step here: run your newly added extractor and loader in a pipeline using [`meltano elt`](/reference/command-line-interface#elt):

```bash
meltano elt <extractor> <loader> --job_id=<pipeline name>

# For example:
meltano elt tap-gitlab target-postgres --job_id=gitlab-to-postgres
```

<div class="notification is-info">
  <p>The <code>--job_id</code> must be included on each execution if you want to run incremental syncs. This argument should define a globally unique job identifier which is used to store and retrieve state from the system database across executions. Its a good idea to make this a unique string based on the job being run (i.e. <code>gitlab-to-postgres</code>).</p>
</div>

If everything was configured correctly, you should now see your data flow from your source into your destination! Check your postgres instance for the tables `warehouse.schema.commits` and `warehouse.schema.tags`.

If the command failed, but it's not obvious how to resolve the issue, consider enabling [debug mode](/reference/command-line-interface#debugging) to get some more insight into what's going on behind the scenes.
If that doesn't get you closer to a solution, learn how to [get help with your issue](/the-project/community).

If you run `meltano elt` another time with the same Job ID, you'll see it automatically pick up where the previous run left off, assuming the extractor supports [incremental replication](/guide/integration#incremental-replication-state).

<div class="notification is-info">
  <p><strong>What if I already have a state file for this extractor?</strong></p>
  <p>If you've used this Singer tap before without Meltano, you may have a <a href="https://hub.meltano.com/singer/spec#state-files">state file</a> already.</p>
  <p>If you'd like Meltano to use it instead of <a href="/guide/integration#incremental-replication-state">looking up state based on the Job ID</a>, you can either use <a href="/reference/command-line-interface#elt"><code>meltano elt</code></a>'s <code>--state</code> option or set the <a href="/concepts/plugins#state-extra"><code>state</code> extractor extra</a>.</p>
  <p>If you'd like to dump the state generated by the most recent run into a file, so that you can explicitly pass it along to the next invocation, you can use <a href="/reference/command-line-interface#elt"><code>meltano elt</code></a>'s <code>--dump=state</code> option:</p>

<pre>
# Example
meltano elt tap-gitlab target-postgres --job_id=gitlab-to-postgres --dump=state > state.json
</pre>

</div>

There is also a beta [`meltano run`](/reference/command-line-interface#run) command which allows you to execute the same EL pipelines in a much more flexible fashion. This command allows you to chain multiple EL pipelines and add in other plugins inline too:

```bash
meltano run <extractor> <loader> <other_plugins>

# For example:
meltano run tap-gitlab target-postgres
meltano run tap-gitlab target-postgres dbt:test dbt:run
```

Or directly using the `meltano invoke`, which requires more settings to be defined prior to running

## Next steps

Now that you've successfully run your first data integration (EL) pipeline using Meltano,
you have a few possible next steps:

- [Schedule pipelines to run regularly](#schedule-pipelines-to-run-regularly)
- [Transform loaded data for analysis](#transform-loaded-data-for-analysis)
- [Containerize your project](#containerize-your-project)
- [Deploy your pipelines in production](#deploy-your-pipelines-in-production)

### Schedule pipelines to run regularly

Most pipelines aren't run just once, but over and over again, to make sure additions and changes in the source eventually make their way to the destination.

To help you realize this, Meltano supports scheduled pipelines that can be orchestrated using [Apache Airflow](https://airflow.apache.org/).

_To learn more about orchestration, refer to the [Orchestration guide](/guide/orchestration)._

1. Schedule a new [`meltano elt`](/reference/command-line-interface#elt) pipeline to be invoked on an interval using [`meltano schedule`](/reference/command-line-interface#schedule):

```bash
meltano schedule <pipeline name> <extractor> <loader> <interval>

# For example:
meltano schedule gitlab-to-postgres tap-gitlab target-postgres @daily
```

The `pipeline name` argument corresponds to the `--job_id` option on `meltano elt`, which identifies related EL(T) runs when storing and looking up [incremental replication state](/guide/integration#incremental-replication-state).

To have scheduled runs pick up where your [earlier manual run](#run-a-data-integration-el-pipeline) left off, ensure you use the same pipeline name.

This will add the new schedule to your [`meltano.yml` project file](/concepts/project#schedules):

```yml
schedules:
  - name: gitlab-to-postgres
    extractor: tap-gitlab
    loader: target-postgres
    transform: skip
    interval: "@daily"
```

<div class="notification is-info">
  <p>The <code>name</code> setting in schedules acts as the <code>job_id</code> so that state is preserved across scheduled executions. This should generally be a globally unique string based on the job being run (i.e. <code>gitlab-to-postgres</code> or <code>gitlab-to-postgres-prod</code> if you have multiple environemnts).</p>
</div>

1. Optionally, verify that the schedule was created successfully using [`meltano schedule list`](/reference/command-line-interface#schedule):

   ```bash
   meltano schedule list
   ```

1. Add the [Apache Airflow](https://airflow.apache.org/) orchestrator to your project using [`meltano add`](/reference/command-line-interface#add), which will be responsible for managing the schedule and executing the appropriate `meltano elt` commands:

   ```bash
   meltano add orchestrator airflow
   ```

   This will add the new plugin to your [`meltano.yml` project file](/concepts/project#plugins):

   ```yml
   plugins:
     orchestrators:
       - name: airflow
         pip_url: apache-airflow==1.10.14
   ```

   It will also automatically add a
   [`meltano elt` DAG generator](https://gitlab.com/meltano/files-airflow/-/blob/master/bundle/orchestrate/dags/meltano.py)
   to your project's `orchestrate/dags` directory, where Airflow
   will be configured to look for [DAGs](https://airflow.apache.org/docs/apache-airflow/1.10.14/concepts.html#dags) by default.

1. Start the [Airflow scheduler](https://airflow.apache.org/docs/apache-airflow/1.10.14/scheduler.html) using [`meltano invoke`](/reference/command-line-interface#invoke):

   ```bash
   meltano invoke airflow scheduler

   # Add `-D` to run the scheduler in the background:
   meltano invoke airflow scheduler -D
   ```

   As long as the scheduler is running, your scheduled pipelines will run at the appropriate times.

1. Optionally, verify that a [DAG](https://airflow.apache.org/docs/apache-airflow/1.10.14/concepts.html#dags) was automatically created for each scheduled pipeline by starting the [Airflow web interface](https://airflow.apache.org/docs/apache-airflow/1.10.14/cli-ref.html#webserver):

   ```bash
   meltano invoke airflow webserver

   # Add `-D` to run the scheduler in the background:
   meltano invoke airflow webserver -D
   ```

1. Create `melty` the Admin user for logging in.

   ```bash
   meltano invoke airflow users create --username melty \
   --firstname melty \
   --lastname meltano \
   --role Admin \
   --password melty \
   --email melty@meltano.com
   ```

   The web interface and DAG overview will be available at <http://localhost:8080>.

### Transform loaded data for analysis

Once your raw data has arrived in your data warehouse, its schema will likely need to be transformed to be more appropriate for analysis.

To help you realize this, Meltano supports transformation using [`dbt`](https://www.getdbt.com/).

To learn about data transformation, refer to the [Data Transformation (T) guide](/guide/transformation).

1. To install the dbt transformer to your project run:

   ```bash
   meltano add transformer dbt
   ```

1. Once dbt has been installed in your Meltano project you will see the `/transform` directory populated with dbt artifacts.

   These artifacts are installed via the [dbt file bundle](https://gitlab.com/meltano/files-dbt/).
   For more about file bundles, refer to the [Plugin File bundles](/concepts/plugins#file-bundles).

   Now all you need to do is start writing your dbt models in the `/transform/models` directory.
   This usually consists of a `source.yml` file defining the source tables you will be referencing inside your dbt models.

   For example the `/transform/models/tap_gitlab/source.yml` below configures dbt sources from the postgres tables where our tap-gitlab ELT job output to.

   Create and navigate to the `/transform/models/tap_gitlab` directory to hold your dbt models:

   ```bash
   mkdir ./transform/models/tap_gitlab
   touch  ./transform/models/tap_gitlab/source.yml
   ```

   Add the following content to your new `source.yml` file:

   ```yaml
   config-version: 2
   version: 2
   sources:
     - name: tap_gitlab
       schema: public
       tables:
         - name: commits
         - name: tags
   ```

   The organization of your dbt project is up to you but if you'd like to run a specific set of models as part of a Meltano ELT pipeline it can be done via `meltano elt tap target --transform=run` which requires the model directory to match the extractor's name using snake_case (i.e. tap_gitlab) so it can automatically find your models. Running as part of a pipeline allows Meltano to simplify dbt configuration by inferring some of your settings based on the pipeline tap and target.

   See more in the [Data Transformation (T) guide - transform in your ELT pipeline](/guide/transformation#transform-in-your-elt-pipeline).

1. Then add a model file with your SQL transformation logic.
   For example the dbt model SQL below generates a table with new commits in the last 7 days `/transform/models/tap_gitlab/commits_last_7d.sql`.

   Create your model file:

   ```bash
   touch  ./transform/models/tap_gitlab/commits_last_7d.sql
   ```

   Add the following content to your new `commits_last_7d.sql` file:

   ```sql
   {% raw %}
   {{
     config(
       materialized='table'
     )
   }}

   select *
   from {{ source('tap_gitlab', 'commits') }}
   where created_at::date >= current_date - interval '7 days'
   {% endraw %}
   ```

1. Run your dbt models either using a pipeline transform:

   ```bash
   meltano elt <extractor> <loader>  --transform=run --job_id=<pipeline name>

   # For example:
   meltano elt tap-gitlab target-postgres --transform=run --job_id=gitlab-to-postgres
   ```

   Or alternatively you can run dbt directly using the `meltano invoke`, which requires more settings to be defined prior to running:

   - First add the following configs to your dbt settings:

     ```bash
     meltano config dbt set target postgres
     meltano config dbt set source_schema public
     ```

   - Then add the following `env` config, which sets environment variables at runtime, to your dev environment in the meltano.yml file.

     ```yaml
     environments:
       - name: dev
         config: ...
         env:
           PG_ADDRESS: localhost
           PG_PORT: "5432"
           PG_USERNAME: meltano
           PG_DATABASE: warehouse
     ```

   - And finally add the postgres password to your `.env` file so that it doesnt get checked into git:

     ```
     PG_PASSWORD="meltano"
     ```

   - After these configurations are set you can run the dbt models using `invoke`:

     ```bash
     meltano invoke dbt:<command>

     # For example:
     meltano invoke dbt:run
     ```

   There is also a beta [`meltano run`](/reference/command-line-interface#run) command which allows you to execute dbt in the same way as `invoke` but in a much more flexible fashion. This allows for inline dbt execution and more advanced reverse ETL use cases:

   ```bash
   meltano run <extractor> <loader> <other_plugins>

   # For example:
   meltano run tap-gitlab target-postgres dbt:test dbt:run tap-postgres target-gsheet
   ```

   After your transform run is complete you should see a new table named after your model `warehouse.analytics.commits_last_7d` in your target.

   See the [transformer docs](https://hub.meltano.com/transformers/dbt#commands) from other supported dbt commands like `dbt:test`, `dbt:seed`, `dbt:snapshot` and selection criteria like `dbt:run --models tap_gitlab.*`.

### Containerize your project

To learn how to containerize your project, refer to the [Containerization guide](/guide/containerization).

### Deploy your pipelines in production

To learn how to deploy your pipelines in production, refer to the [Deployment in Production guide](/guide/production).<|MERGE_RESOLUTION|>--- conflicted
+++ resolved
@@ -118,14 +118,8 @@
    project_id: <random UUID>
    ```
 
-<<<<<<< HEAD
    It doesn't define any [plugins](/concepts/project#plugins), [environments](/concepts/environments), or [pipeline schedules](/concepts/project#schedules) yet.
-   Note that the [anonymous usage stats](/reference/settings#send-anonymous-usage-stats) are enabled by default.
-   To disable collecting usage data, set `send_anonymous_usage_stats: false` and optionally remove the [`project_id` setting](/reference/settings#project-id).
-=======
-    It doesn't define any [plugins](/concepts/project#plugins), [environments](/concepts/environments), or [pipeline schedules](/concepts/project#schedules) yet.
-    Note that anonymous usage stats are enabled by default, if you're curious and want to learn more about how the product benefits from them or how to change the default settings see the [settings reference](/reference/settings#send-anonymous-usage-stats) page for more details.
->>>>>>> e8998a8a
+   Note that anonymous usage stats are enabled by default, if you're curious and want to learn more about how the product benefits from them or how to change the default settings see the [settings reference](/reference/settings#send-anonymous-usage-stats) page for more details.
 
 1. Navigate to the newly created project directory:
 

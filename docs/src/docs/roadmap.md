--- conflicted
+++ resolved
@@ -36,25 +36,7 @@
 
 ### Other Persona Types
 
-<<<<<<< HEAD
 There are other personas we are **explicitly NOT building Meltano for** who may discover our tools and become users or contributors:
-=======
-For our recent changes, you can check [our CHANGELOG](https://gitlab.com/meltano/meltano/blob/master/CHANGELOG.md#unreleased).
-
-You can track our weekly progress and forward-looking plans in greater detail through [our milestones](https://gitlab.com/groups/meltano/-/milestones).
-
-| Release Date | Release Owner | Speedrun Owner | Shadow |
-| ------------ | ------------- | -------------- | ------ |
-| 2019-11-04   | Derek K.      | Derek K.       |        |
-| 2019-11-11   | Yannis R.     | Yannis R.      |        |
-| 2019-11-18   | Douwe M.      | Douwe M.       |        |
-| 2019-11-25   | Ben H.        | Ben H.         |        |
-| 2019-12-02   | Micael B.     | Micael B.      |        |
-| 2019-12-09   | Derek K.      | Derek K.       |        |
-| 2019-12-16   | Yannis R.     | Yannis R.      |        |
-| 2019-12-23   | Ben H.        | Ben H.         |        |
-| 2019-12-30   | Ben H.        | Ben H.         |        |
->>>>>>> 6da79d49
 
 * Data Analysts
 * Data Engineers
@@ -91,7 +73,6 @@
 - [Google Analytics for CLI MAU](https://analytics.google.com/analytics/web/?utm_source=marketingplatform.google.com&utm_medium=et&utm_campaign=marketingplatform.google.com%2Fabout%2Fanalytics%2F#/report/visitors-actives/a132758957w192718180p188392047/_u.date00=20190209&_u.date01=20190308&active_users.metricKeys=%5B0,1,2,3%5D/)
 - [Google Analytics for Meltano.com Website MAU](https://analytics.google.com/analytics/web/?utm_source=marketingplatform.google.com&utm_medium=et&utm_campaign=marketingplatform.google.com%2Fabout%2Fanalytics%2F#/report/visitors-actives/a132758957w192515807p188274549/_u.date00=20190209&_u.date01=20190308&active_users.metricKeys=%5B0,1,2,3%5D)
 
-<<<<<<< HEAD
 ### MAUI
 
 We also track the Monthly Active UI Users (MAUI). MAUI is pronounced like [the island](https://en.wikipedia.org/wiki/Maui).
@@ -101,17 +82,6 @@
 - [Google Analytics for MAUI](https://analytics.google.com/analytics/web/?utm_source=marketingplatform.google.com&utm_medium=et&utm_campaign=marketingplatform.google.com%2Fabout%2Fanalytics%2F#/report/visitors-actives/a132758957w192645310p188384771/_u.date00=20190209&_u.date01=20190308&active_users.metricKeys=%5B0,1,2,3%5D/)
 
 ## Business Model
-=======
-## Monetization
-
-We are building Meltano to solve a problem that software companies share: How to acquire the highest-value customers at the lowest cost of acquisition?
-
-We are solving this problem by incorporating what we learn along the way into a product that delivers practical and quantifiable value to our customers. Next, we will focus on building a community around Meltano with more users and regular contributors to the code base.
-
-Right now Meltano is open source. In the future we'll introduce proprietary features to have a sustainable business model to do quality control, marketing, security, dependency upgrades, and performance improvements. An example of a proprietary/source available feature is fine grained access controls. We'll always be good [stewards similar to GitLab](https://about.gitlab.com/stewardship/).
-
-## Personas
->>>>>>> 6da79d49
 
 Meltano is a free and open source project, and the team is employed by GitLab. In the future, we are likely to introduce proprietary features as we work toward a sustainable business model. At this time, we do not have specific plans in that regard.
 

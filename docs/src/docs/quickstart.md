--- conflicted
+++ resolved
@@ -148,56 +148,10 @@
 
 Congratulations! Now that you've ingested data into Meltano, created a reporting database, and scheduled regular updates to your dataset you're ready to analyze!
 
-<<<<<<< HEAD
 There are just three steps to take:
 1. Go to [http://localhost:5000/analyze](http://localhost:5000/analyze)
 2. Click the Install button of your desired analysis model
 3. Once installed, click the corresponding analysis model's Analyze button
-=======
-:::tip
-Right now, [analysis models](/docs/architecture.html#meltano-model) can not be added from inside Meltano's UI so you will need to return to your command line interface. This command line step is temporary, and the work to integrate it directly into Meltano's UI is being tracked in [Issue #651](https://gitlab.com/meltano/meltano/issues/651).
-:::
-
-To find a list of available analysis models, run this command:
-
-```bash
-$ meltano discover models
-
-models
-model-carbon-intensity
-model-carbon-intensity-sqlite
-model-gitflix
-model-gitlab
-model-salesforce
-model-stripe
-model-zendesk
-model-zuora
-```
-
-Choose the relevant analysis model to the data source you've connected, and run the command:
-
-```bash
-$ meltano add model [MODEL_NAME]
-
-# Example
-$ meltano add model model-carbon-intensity-sqlite
-
-Added 'model-carbon-intensity-sqlite' to your Meltano project.
-Activated 'model-carbon-intensity' virtual environment.
-…
-Installed 'model-carbon-intensity-sqlite'.
-Added and installed models 'model-carbon-intensity-sqlite'.
-```
-
-To see your newly added analysis models in the Meltano UI, you will need to kill the existing `meltano ui` process using control+c and then restart it again.
-
-```bash
-$ control+c
-$ meltano ui
-```
-
-Now that you've added your analysis model, your Analyze page will contain a link to view its corresponding analysis which manifests as an interactive query builder and data visualizer. Start exploring and analyzing your data from which to build savable and shareable dashboards with [Meltano Analyze at http://localhost:5000/analyze](http://localhost:5000/analyze)
->>>>>>> 82c9685b
 
   ![Meltano UI - Models Analyze](/screenshots/meltano-ui-analyze-models.png)
 
